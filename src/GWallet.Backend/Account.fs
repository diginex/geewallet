﻿namespace GWallet.Backend

open System
open System.Net
open System.Linq
open System.Numerics
open System.IO

open Org.BouncyCastle.Security
open Newtonsoft.Json

module Account =

    let private GetBalanceFromServerOrCache(account: IAccount) (onlyConfirmed: bool): MaybeCached<decimal> =
        let maybeBalance =
            try
                match account.Currency with
                | Currency.ETH | Currency.ETC ->
                    if (onlyConfirmed) then
                        Some(Ether.Account.GetConfirmedBalance account)
                    else
                        Some(Ether.Account.GetUnconfirmedPlusConfirmedBalance account)
                | Currency.BTC ->
                    if (onlyConfirmed) then
                        Some(Bitcoin.Account.GetConfirmedBalance account)
                    else
                        Some(Bitcoin.Account.GetUnconfirmedPlusConfirmedBalance account)
            with
            | :? NoneAvailableException as ex -> None

        match maybeBalance with
        | None ->
            NotFresh(Caching.RetreiveLastBalance(account.PublicAddress))
        | Some(balance) ->
            Caching.StoreLastBalance(account.PublicAddress, balance)
            Fresh(balance)

    let GetUnconfirmedPlusConfirmedBalance(account: IAccount) =
        GetBalanceFromServerOrCache account false

    let GetConfirmedBalance(account: IAccount) =
        GetBalanceFromServerOrCache account true

<<<<<<< HEAD
    let mutable wiped = false
    let private WipeConfig(allCurrencies: seq<Currency>) =
        if not wiped then
=======
    let GetShowableBalance(account: IAccount) =
        let unconfirmed = GetUnconfirmedPlusConfirmedBalance account
        let confirmed = GetConfirmedBalance account
        match unconfirmed,confirmed with
        | Fresh(unconfirmedAmount),Fresh(confirmedAmount) ->
            if (unconfirmedAmount < confirmedAmount) then
                unconfirmed
            else
                confirmed
        | _ -> confirmed

    let GetAllActiveAccounts(): seq<IAccount> =
        seq {
            let allCurrencies = Currency.GetAll()

>>>>>>> 147fbe94
            for currency in allCurrencies do
                Config.Wipe currency
            wiped <- true

    let GetAllActiveAccounts(): list<IAccount> =
        let allCurrencies = Currency.GetAll()

// uncomment this block below, manually, if when testing you need to go back to test the WelcomePage.xaml
#if FALSE
        WipeConfig allCurrencies
#endif

        seq {
            for currency in allCurrencies do
                for accountFile in Config.GetAllReadOnlyAccounts(currency) do
                    let fileName = Path.GetFileName(accountFile.FullName)
                    yield ReadOnlyAccount(currency, fileName) :> IAccount

                let fromAccountFileToPublicAddress =
                    match currency with
                    | Currency.BTC -> Bitcoin.Account.GetPublicAddressFromAccountFile
                    | Currency.ETH | Currency.ETC -> Ether.Account.GetPublicAddressFromAccountFile
                    | _ -> failwith (sprintf "Unknown currency %A" currency)
                for accountFile in Config.GetAllNormalAccounts(currency) do
                    yield NormalAccount(currency, accountFile, fromAccountFileToPublicAddress) :> IAccount

        } |> List.ofSeq

    let GetArchivedAccountsWithPositiveBalance(): seq<ArchivedAccount*decimal> =
        seq {
            let allCurrencies = Currency.GetAll()

            for currency in allCurrencies do
                let fromAccountFileToPublicAddress =
                    match currency with
                    | Currency.BTC ->
                        Bitcoin.Account.GetPublicAddressFromUnencryptedPrivateKey
                    | Currency.ETH | Currency.ETC ->
                        Ether.Account.GetPublicAddressFromUnencryptedPrivateKey
                    | _ -> failwith (sprintf "Unknown currency %A" currency)

                for accountFile in Config.GetAllArchivedAccounts(currency) do
                    let account = ArchivedAccount(currency, accountFile, fromAccountFileToPublicAddress)

                    match GetUnconfirmedPlusConfirmedBalance(account) with
                    | NotFresh(NotAvailable) -> ()
                    | Fresh(balance) ->
                        if (balance > 0m) then
                            yield account,balance
                    | NotFresh(Cached(balance,time)) ->
                        () // TODO: do something in this case??
        }

    let ValidateAddress (currency: Currency) (address: string) =
        match currency with
        | Currency.ETH | Currency.ETC ->
            Ether.Account.ValidateAddress currency address

        | Currency.BTC ->
            Bitcoin.Account.ValidateAddress address

            // FIXME: add bitcoin checksum algorithm?
        ()


    let EstimateFee account amount destination: IBlockchainFeeInfo =
        let currency = (account:>IAccount).Currency
        match currency with
        | Currency.BTC ->
            Bitcoin.Account.EstimateFee account amount destination :> IBlockchainFeeInfo
        | Currency.ETH | Currency.ETC ->
            let ethMinerFee = Ether.Account.EstimateFee currency
            let txCount = Ether.Account.GetTransactionCount account.Currency account.PublicAddress
            { Ether.Fee = ethMinerFee; Ether.TransactionCount = txCount } :> IBlockchainFeeInfo

    let BroadcastTransaction (trans: SignedTransaction<_>) =
        match trans.TransactionInfo.Proposal.Currency with
        | Currency.ETH | Currency.ETC ->
            Ether.Account.BroadcastTransaction trans
        | Currency.BTC ->
            Bitcoin.Account.BroadcastTransaction trans
        | _ -> failwith "fee type unknown"

    let SignTransaction (account: NormalAccount)
                        (destination: string)
                        (amount: TransferAmount)
                        (transactionMetadata: IBlockchainFeeInfo)
                        (password: string) =

        match transactionMetadata with
        | :? Ether.TransactionMetadata as etherTxMetada ->
            Ether.Account.SignTransaction
                  account
                  etherTxMetada
                  destination
                  amount
                  password
        | :? Bitcoin.TransactionMetadata as btcTxMetadata ->
            Bitcoin.Account.SignTransaction
                account
                btcTxMetadata
                destination
                amount
                password
        | _ -> failwith "fee type unknown"

    let private CreateArchivedAccount (currency: Currency) (unencryptedPrivateKey: string): ArchivedAccount =
        let fromUnencryptedPrivateKeyToPublicAddressFunc =
            match currency with
            | Currency.BTC ->
                Bitcoin.Account.GetPublicAddressFromUnencryptedPrivateKey
            | Currency.ETH | Currency.ETC ->
                Ether.Account.GetPublicAddressFromUnencryptedPrivateKey
        let fileName = fromUnencryptedPrivateKeyToPublicAddressFunc unencryptedPrivateKey
        let newAccountFile = Config.AddArchivedAccount currency fileName unencryptedPrivateKey
        ArchivedAccount(currency, newAccountFile, fromUnencryptedPrivateKeyToPublicAddressFunc)

    let Archive (account: NormalAccount)
                (password: string)
                : unit =
        let currency = (account:>IAccount).Currency
        let privateKeyAsString =
            match currency with
            | Currency.BTC ->
                let privKey = Bitcoin.Account.GetPrivateKey account password
                privKey.GetWif(Config.BitcoinNet).ToWif()
            | Currency.ETC | Currency.ETH ->
                let privKey = Ether.Account.GetPrivateKey account password
                privKey.GetPrivateKey()
        CreateArchivedAccount currency privateKeyAsString |> ignore
        Config.RemoveNormal account

    let SweepArchivedFunds (account: ArchivedAccount)
                           (balance: decimal)
                           (destination: IAccount)
                           (txMetadata: IBlockchainFeeInfo) =
        match txMetadata with
        | :? Ether.TransactionMetadata as etherTxMetadata ->
            Ether.Account.SweepArchivedFunds account balance destination etherTxMetadata
        | :? Bitcoin.TransactionMetadata as btcTxMetadata ->
            Bitcoin.Account.SweepArchivedFunds account balance destination btcTxMetadata
        | _ -> failwith "tx metadata type unknown"

    let SendPayment (account: NormalAccount)
                    (txMetadata: IBlockchainFeeInfo)
                    (destination: string)
                    (amount: TransferAmount)
                    (password: string)
                    =
        let baseAccount = account :> IAccount
        if (baseAccount.PublicAddress.Equals(destination, StringComparison.InvariantCultureIgnoreCase)) then
            raise DestinationEqualToOrigin

        ValidateAddress baseAccount.Currency destination

        let currency = (account:>IAccount).Currency
        match currency with
        | Currency.BTC ->
            match txMetadata with
            | :? Bitcoin.TransactionMetadata as btcTxMetadata ->
                Bitcoin.Account.SendPayment account btcTxMetadata destination amount password
            | _ -> failwith "fee for BTC currency should be Bitcoin.MinerFee type"
        | Currency.ETH | Currency.ETC ->
            match txMetadata with
            | :? Ether.TransactionMetadata as etherTxMetadata ->
                Ether.Account.SendPayment account etherTxMetadata destination amount password
            | _ -> failwith "fee for Ether currency should be EtherMinerFee type"

    let SignUnsignedTransaction (account)
                                (unsignedTrans: UnsignedTransaction<IBlockchainFeeInfo>)
                                password =
        let rawTransaction = SignTransaction account
                                 unsignedTrans.Proposal.DestinationAddress
                                 unsignedTrans.Proposal.Amount
                                 unsignedTrans.Metadata
                                 password

        { TransactionInfo = unsignedTrans; RawTransaction = rawTransaction }

    let public ExportSignedTransaction (trans: SignedTransaction<_>) =
        Marshalling.Serialize trans

    let SaveSignedTransaction (trans: SignedTransaction<_>) (filePath: string) =

        let json =
            match trans.TransactionInfo.Metadata.GetType() with
            | t when t = typeof<Ether.TransactionMetadata> ->
                let unsignedEthTx = {
                    Metadata = box trans.TransactionInfo.Metadata :?> Ether.TransactionMetadata;
                    Proposal = trans.TransactionInfo.Proposal;
                    Cache = trans.TransactionInfo.Cache;
                }
                let signedEthTx = {
                    TransactionInfo = unsignedEthTx;
                    RawTransaction = trans.RawTransaction;
                }
                ExportSignedTransaction signedEthTx
            | t when t = typeof<Bitcoin.TransactionMetadata> ->
                let unsignedBtcTx = {
                    Metadata = box trans.TransactionInfo.Metadata :?> Bitcoin.TransactionMetadata;
                    Proposal = trans.TransactionInfo.Proposal;
                    Cache = trans.TransactionInfo.Cache;
                }
                let signedBtcTx = {
                    TransactionInfo = unsignedBtcTx;
                    RawTransaction = trans.RawTransaction;
                }
                ExportSignedTransaction signedBtcTx
            | _ -> failwith "Unknown miner fee type"

        File.WriteAllText(filePath, json)

    let AddPublicWatcher currency (publicAddress: string) =
        ValidateAddress currency publicAddress
        let readOnlyAccount = ReadOnlyAccount(currency, publicAddress)
        Config.AddReadonly readOnlyAccount

    let RemovePublicWatcher (account: ReadOnlyAccount) =
        Config.RemoveReadonly account

    let CreateNormalAccount (currency: Currency) (password: string) (seed: Option<array<byte>>): NormalAccount =
        let (fileName, encryptedPrivateKey), fromEncPrivKeyToPubKeyFunc =
            match currency with
            | Currency.BTC ->
                let publicKey,encryptedPrivateKey = Bitcoin.Account.Create password seed
                (publicKey,encryptedPrivateKey), Bitcoin.Account.GetPublicAddressFromAccountFile
            | Currency.ETH | Currency.ETC ->
                let fileName,encryptedPrivateKeyInJson = Ether.Account.Create currency password seed
                (fileName,encryptedPrivateKeyInJson), Ether.Account.GetPublicAddressFromAccountFile
        let newAccountFile = Config.AddNormalAccount currency fileName encryptedPrivateKey
        NormalAccount(currency, newAccountFile, fromEncPrivKeyToPubKeyFunc)

    let private LENGTH_OF_PRIVATE_KEYS = 32
    let CreateBaseAccount (password: string) : list<NormalAccount> =
        let privateKeyBytes = Array.zeroCreate LENGTH_OF_PRIVATE_KEYS
        SecureRandom().NextBytes(privateKeyBytes)
        seq {
            let allCurrencies = Currency.GetAll()

            for currency in allCurrencies do
                yield CreateNormalAccount currency password (Some(privateKeyBytes))
        } |> List.ofSeq

    let public ExportUnsignedTransactionToJson trans =
        Marshalling.Serialize trans

    let SaveUnsignedTransaction (transProposal: UnsignedTransactionProposal)
                                (txMetadata: IBlockchainFeeInfo)
                                (filePath: string) =

        ValidateAddress transProposal.Currency transProposal.DestinationAddress

        match txMetadata with
        | :? Ether.TransactionMetadata as etherTxMetadata ->
            Ether.Account.SaveUnsignedTransaction transProposal etherTxMetadata filePath
        | :? Bitcoin.TransactionMetadata as btcTxMetadata ->
            Bitcoin.Account.SaveUnsignedTransaction transProposal btcTxMetadata filePath
        | _ -> failwith "fee type unknown"

    let public ImportUnsignedTransactionFromJson (json: string): UnsignedTransaction<IBlockchainFeeInfo> =

        let transType = Marshalling.ExtractType json

        match transType with
        | _ when transType = typeof<UnsignedTransaction<Bitcoin.TransactionMetadata>> ->
            let deserializedBtcTransaction: UnsignedTransaction<Bitcoin.TransactionMetadata> =
                    Marshalling.Deserialize json
            deserializedBtcTransaction.ToAbstract()
        | _ when transType = typeof<UnsignedTransaction<Ether.TransactionMetadata>> ->
            let deserializedBtcTransaction: UnsignedTransaction<Ether.TransactionMetadata> =
                    Marshalling.Deserialize json
            deserializedBtcTransaction.ToAbstract()
        | unexpectedType ->
            raise(new Exception(sprintf "Unknown unsignedTransaction subtype: %s" unexpectedType.FullName))

    let public ImportSignedTransactionFromJson (json: string): SignedTransaction<IBlockchainFeeInfo> =
        let transType = Marshalling.ExtractType json

        match transType with
        | _ when transType = typeof<SignedTransaction<Bitcoin.TransactionMetadata>> ->
            let deserializedBtcTransaction: SignedTransaction<Bitcoin.TransactionMetadata> =
                    Marshalling.Deserialize json
            deserializedBtcTransaction.ToAbstract()
        | _ when transType = typeof<SignedTransaction<Ether.TransactionMetadata>> ->
            let deserializedBtcTransaction: SignedTransaction<Ether.TransactionMetadata> =
                    Marshalling.Deserialize json
            deserializedBtcTransaction.ToAbstract()
        | unexpectedType ->
            raise(new Exception(sprintf "Unknown signedTransaction subtype: %s" unexpectedType.FullName))

    let LoadSignedTransactionFromFile (filePath: string) =
        let signedTransInJson = File.ReadAllText(filePath)

        ImportSignedTransactionFromJson signedTransInJson

    let LoadUnsignedTransactionFromFile (filePath: string): UnsignedTransaction<IBlockchainFeeInfo> =
        let unsignedTransInJson = File.ReadAllText(filePath)

        ImportUnsignedTransactionFromJson unsignedTransInJson
<|MERGE_RESOLUTION|>--- conflicted
+++ resolved
@@ -41,11 +41,6 @@
     let GetConfirmedBalance(account: IAccount) =
         GetBalanceFromServerOrCache account true
 
-<<<<<<< HEAD
-    let mutable wiped = false
-    let private WipeConfig(allCurrencies: seq<Currency>) =
-        if not wiped then
-=======
     let GetShowableBalance(account: IAccount) =
         let unconfirmed = GetUnconfirmedPlusConfirmedBalance account
         let confirmed = GetConfirmedBalance account
@@ -57,11 +52,9 @@
                 confirmed
         | _ -> confirmed
 
-    let GetAllActiveAccounts(): seq<IAccount> =
-        seq {
-            let allCurrencies = Currency.GetAll()
-
->>>>>>> 147fbe94
+    let mutable wiped = false
+    let private WipeConfig(allCurrencies: seq<Currency>) =
+        if not wiped then
             for currency in allCurrencies do
                 Config.Wipe currency
             wiped <- true
