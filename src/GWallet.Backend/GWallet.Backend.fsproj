--- conflicted
+++ resolved
@@ -85,12 +85,9 @@
     <Content Include="packages.config" />
   </ItemGroup>
   <ItemGroup>
-<<<<<<< HEAD
-=======
     <Reference Include="FSharp.Data">
       <HintPath>..\..\packages\FSharp.Data.3.0.0\lib\net45\FSharp.Data.dll</HintPath>
     </Reference>
->>>>>>> bc6db245
     <Reference Include="mscorlib" />
     <Reference Include="System" />
     <Reference Include="System.Core" />
@@ -147,9 +144,6 @@
     </Reference>
     <Reference Include="FSharp.Core">
       <HintPath>..\..\packages\FSharp.Core.4.3.4\lib\net45\FSharp.Core.dll</HintPath>
-    </Reference>
-    <Reference Include="FSharp.Data">
-      <HintPath>..\..\packages\FSharp.Data.3.0.0-beta\lib\net45\FSharp.Data.dll</HintPath>
     </Reference>
     <Reference Include="Nethereum.JsonRpc.Client">
       <HintPath>..\..\packages\Nethereum.JsonRpc.Client.3.0.0-CI-20180914-144604\lib\net451\Nethereum.JsonRpc.Client.dll</HintPath>
