﻿<Project ToolsVersion="14.0" DefaultTargets="Build" xmlns="http://schemas.microsoft.com/developer/msbuild/2003">
  <Import Project="$(MSBuildExtensionsPath)\$(MSBuildToolsVersion)\Microsoft.Common.props" Condition="Exists('$(MSBuildExtensionsPath)\$(MSBuildToolsVersion)\Microsoft.Common.props')" />
  <PropertyGroup>
    <Configuration Condition=" '$(Configuration)' == '' ">Debug</Configuration>
    <Platform Condition=" '$(Platform)' == '' ">AnyCPU</Platform>
    <SchemaVersion>2.0</SchemaVersion>
    <ProjectGuid>96f9b3e5-11f8-4f5f-aadc-51d0d995b3d2</ProjectGuid>
    <OutputType>Library</OutputType>
    <RootNamespace>GWallet.Backend</RootNamespace>
    <AssemblyName>GWallet.Backend</AssemblyName>
    <TargetFrameworkVersion>v4.6</TargetFrameworkVersion>
    <TargetFSharpCoreVersion>4.4.0.0</TargetFSharpCoreVersion>
    <AutoGenerateBindingRedirects>true</AutoGenerateBindingRedirects>
    <Name>GWallet.Backend</Name>
    <TargetFrameworkProfile />
  </PropertyGroup>
  <PropertyGroup Condition=" '$(Configuration)|$(Platform)' == 'Debug|AnyCPU' ">
    <DebugSymbols>true</DebugSymbols>
    <DebugType>full</DebugType>
    <Optimize>false</Optimize>
    <Tailcalls>false</Tailcalls>
    <OutputPath>bin\Debug\</OutputPath>
    <DefineConstants>DEBUG;TRACE</DefineConstants>
    <WarningLevel>3</WarningLevel>
    <DocumentationFile>bin\Debug\GWallet.Backend.XML</DocumentationFile>
  </PropertyGroup>
  <PropertyGroup Condition=" '$(Configuration)|$(Platform)' == 'Release|AnyCPU' ">
    <DebugType>pdbonly</DebugType>
    <Optimize>true</Optimize>
    <Tailcalls>true</Tailcalls>
    <OutputPath>bin\Release\</OutputPath>
    <DefineConstants>TRACE</DefineConstants>
    <WarningLevel>3</WarningLevel>
    <TreatWarningsAsErrors>true</TreatWarningsAsErrors>
    <DocumentationFile>bin\Release\GWallet.Backend.XML</DocumentationFile>
  </PropertyGroup>
  <PropertyGroup>
    <MinimumVisualStudioVersion Condition="'$(MinimumVisualStudioVersion)' == ''">11</MinimumVisualStudioVersion>
  </PropertyGroup>
  <Choose>
    <When Condition="Exists('$(MSBuildExtensionsPath32)\..\Microsoft SDKs\F#')">
      <PropertyGroup>
        <FSharpSdkPathPrefix>$(MSBuildExtensionsPath32)\..\Microsoft SDKs\F#</FSharpSdkPathPrefix>
      </PropertyGroup>
    </When>
    <Otherwise>
      <Choose>
        <When Condition="Exists('$(MSBuildExtensionsPath32)\..\..\..\..\Microsoft SDKs\F#')">
          <PropertyGroup>
            <FSharpSdkPathPrefix>$(MSBuildExtensionsPath32)\..\..\..\..\Microsoft SDKs\F#</FSharpSdkPathPrefix>
          </PropertyGroup>
        </When>
        <Otherwise>
          <PropertyGroup>
            <FSharpSdkPathPrefix>
            </FSharpSdkPathPrefix>
          </PropertyGroup>
        </Otherwise>
      </Choose>
    </Otherwise>
  </Choose>
  <PropertyGroup>
    <FSharpSdkPathSuffix>Framework\v4.0\Microsoft.FSharp.Targets</FSharpSdkPathSuffix>
  </PropertyGroup>
  <Choose>
    <When Condition="'$(FSharpSdkPathPrefix)' == ''">
      <Choose>
        <When Condition="Exists('..\..\packages\FSharp.Compiler.Tools.10.2.1\tools\Microsoft.FSharp.Targets')">
          <PropertyGroup>
            <FSharpTargetsPath>..\..\packages\FSharp.Compiler.Tools.10.2.1\tools\Microsoft.FSharp.Targets</FSharpTargetsPath>
          </PropertyGroup>
        </When>
        <Otherwise>
          <PropertyGroup>
            <FSharpTargetsPath>
            </FSharpTargetsPath>
          </PropertyGroup>
        </Otherwise>
      </Choose>
    </When>
    <Otherwise>
      <Choose>
        <When Condition="Exists('$(FSharpSdkPathPrefix)\4.1\$(FSharpSdkPathSuffix)')">
          <PropertyGroup>
            <FSharpTargetsPath>$(FSharpSdkPathPrefix)\4.1\$(FSharpSdkPathSuffix)</FSharpTargetsPath>
          </PropertyGroup>
        </When>
        <Otherwise>
          <Choose>
            <When Condition="Exists('$(FSharpSdkPathPrefix)\4.0\$(FSharpSdkPathSuffix)')">
              <PropertyGroup>
                <FSharpTargetsPath>$(FSharpSdkPathPrefix)\4.0\$(FSharpSdkPathSuffix)</FSharpTargetsPath>
              </PropertyGroup>
            </When>
            <Otherwise>
              <Choose>
                <When Condition="Exists('$(FSharpSdkPathPrefix)\3.1\$(FSharpSdkPathSuffix)')">
                  <PropertyGroup>
                    <FSharpTargetsPath>$(FSharpSdkPathPrefix)\3.1\$(FSharpSdkPathSuffix)</FSharpTargetsPath>
                  </PropertyGroup>
                </When>
                <Otherwise>
                  <Choose>
                    <When Condition="Exists('$(FSharpSdkPathPrefix)\3.0\$(FSharpSdkPathSuffix)')">
                      <PropertyGroup>
                        <FSharpTargetsPath>$(FSharpSdkPathPrefix)\3.0\$(FSharpSdkPathSuffix)</FSharpTargetsPath>
                      </PropertyGroup>
                    </When>
                    <Otherwise>
                      <PropertyGroup>
                        <FSharpTargetsPath>
                        </FSharpTargetsPath>
                      </PropertyGroup>
                    </Otherwise>
                  </Choose>
                </Otherwise>
              </Choose>
            </Otherwise>
          </Choose>
        </Otherwise>
      </Choose>
    </Otherwise>
  </Choose>
  <Import Condition="'$(FSharpTargetsPath)' != ''" Project="$(FSharpTargetsPath)" />
  <Target Name="BeforeBuild">
    <Message Condition="'$(FSharpTargetsPath)' == ''" Importance="High" Text="F# SDK path was not found!" />
  </Target>
  <ItemGroup>
    <Compile Include="Properties\AssemblyInfo.fs" />
    <Compile Include="Properties\CommonAssemblyInfo.fs" />
    <Compile Include="FSharpUtil.fs" />
    <Compile Include="Shuffler.fs" />
    <Compile Include="Marshalling.fs" />
    <Compile Include="Currency.fs" />
    <Compile Include="Exceptions.fs" />
    <Compile Include="AccountTypes.fs" />
    <Compile Include="Config.fs" />
    <Compile Include="Networking.fs" />
    <Compile Include="JsonRpcSharp.fs" />
    <Compile Include="JsonRpcTcpClient.fs" />
    <Compile Include="IBlockchainFeeInfo.fs" />
    <Compile Include="TransferAmount.fs" />
    <Compile Include="Caching.fs" />
    <Compile Include="Transaction.fs" />
    <Compile Include="FaultTolerantParallelClient.fs" />
    <Compile Include="UtxoCoin\ElectrumServer.fs" />
    <Compile Include="UtxoCoin\StratumClient.fs" />
    <Compile Include="UtxoCoin\ElectrumClient.fs" />
    <Compile Include="UtxoCoin\UnitConversion.fs" />
    <Compile Include="UtxoCoin\UtxoCoinMinerFee.fs" />
    <Compile Include="UtxoCoin\TransactionTypes.fs" />
    <Compile Include="UtxoCoin\UtxoCoinAccount.fs" />
    <EmbeddedResource Include="UtxoCoin\btc-servers.json" />
    <EmbeddedResource Include="UtxoCoin\ltc-servers.json" />
    <Compile Include="Ether\EtherMinerFee.fs" />
    <Compile Include="Ether\TransactionMetadata.fs" />
    <Compile Include="Ether\TokenManager.fs" />
    <Compile Include="Ether\EtherServer.fs" />
    <Compile Include="Ether\EtherAccount.fs" />
    <Compile Include="BlockExplorer.fs" />
    <Compile Include="WarpKey.fs" />
    <Compile Include="Account.fs" />
    <Compile Include="FiatValueEstimation.fs" />
    <Compile Include="Infrastructure.fs" />
    <Compile Include="Formatting.fs" />
    <Content Include="packages.config" />
  </ItemGroup>
  <ItemGroup>
    <Reference Include="mscorlib" />
    <Reference Include="System" />
    <Reference Include="System.Core" />
    <Reference Include="System.IO.Pipelines">
      <HintPath>..\..\packages\System.IO.Pipelines.4.5.0\lib\netstandard1.3\System.IO.Pipelines.dll</HintPath>
    </Reference>
    <Reference Include="System.Net.Sockets">
      <HintPath>..\..\packages\System.Net.Sockets.4.3.0\lib\net46\System.Net.Sockets.dll</HintPath>
      <Private>True</Private>
    </Reference>
    <Reference Include="System.Numerics" />
    <Reference Include="System.Runtime.CompilerServices.Unsafe">
      <HintPath>..\..\packages\System.Runtime.CompilerServices.Unsafe.4.5.0\lib\netstandard1.0\System.Runtime.CompilerServices.Unsafe.dll</HintPath>
    </Reference>
    <Reference Include="System.Threading.Tasks.Extensions">
      <HintPath>..\..\packages\System.Threading.Tasks.Extensions.4.5.0\lib\portable-net45+win8+wp8+wpa81\System.Threading.Tasks.Extensions.dll</HintPath>
    </Reference>
    <Reference Include="System.Xml.Linq" />
<<<<<<< HEAD
    <Reference Include="Microsoft.CSharp" />
=======
    <Reference Include="FSharp.Core">
      <HintPath>..\..\packages\FSharp.Core.4.2.3\lib\net45\FSharp.Core.dll</HintPath>
    </Reference>
>>>>>>> 79b5f898
    <Reference Include="Common.Logging.Core">
      <HintPath>..\..\packages\Common.Logging.Core.3.4.1\lib\net40\Common.Logging.Core.dll</HintPath>
    </Reference>
    <Reference Include="BouncyCastle.Crypto">
      <HintPath>..\..\packages\BouncyCastle.1.8.2\lib\BouncyCastle.Crypto.dll</HintPath>
    </Reference>
    <Reference Include="Newtonsoft.Json">
      <HintPath>..\..\packages\Newtonsoft.Json.11.0.2\lib\net45\Newtonsoft.Json.dll</HintPath>
    </Reference>
    <Reference Include="Nethereum.StandardTokenEIP20">
      <HintPath>..\..\packages\Nethereum.StandardTokenEIP20.3.0.0-CI-20180914-144604\lib\net451\Nethereum.StandardTokenEIP20.dll</HintPath>
    </Reference>
    <Reference Include="Nethereum.Web3">
      <HintPath>..\..\packages\Nethereum.Web3.3.0.0-CI-20180914-144604\lib\net451\Nethereum.Web3.dll</HintPath>
    </Reference>
    <Reference Include="Nethereum.Signer">
      <HintPath>..\..\packages\Nethereum.Signer.3.0.0-CI-20180914-144604\lib\net451\Nethereum.Signer.dll</HintPath>
    </Reference>
    <Reference Include="Nethereum.Accounts">
      <HintPath>..\..\packages\Nethereum.Accounts.3.0.0-CI-20180914-144604\lib\net451\Nethereum.Accounts.dll</HintPath>
    </Reference>
    <Reference Include="Nethereum.Util">
      <HintPath>..\..\packages\Nethereum.Util.3.0.0-CI-20180914-144604\lib\net451\Nethereum.Util.dll</HintPath>
    </Reference>
    <Reference Include="Nethereum.ABI">
      <HintPath>..\..\packages\Nethereum.ABI.3.0.0-CI-20180914-144604\lib\net451\Nethereum.ABI.dll</HintPath>
    </Reference>
    <Reference Include="Nethereum.RPC">
      <HintPath>..\..\packages\Nethereum.RPC.3.0.0-CI-20180914-144604\lib\net451\Nethereum.RPC.dll</HintPath>
    </Reference>
    <Reference Include="Nethereum.Contracts">
      <HintPath>..\..\packages\Nethereum.Contracts.3.0.0-CI-20180914-144604\lib\net451\Nethereum.Contracts.dll</HintPath>
    </Reference>
    <Reference Include="Nethereum.RLP">
      <HintPath>..\..\packages\Nethereum.RLP.3.0.0-CI-20180914-144604\lib\net451\Nethereum.RLP.dll</HintPath>
    </Reference>
    <Reference Include="Nethereum.KeyStore">
      <HintPath>..\..\packages\Nethereum.KeyStore.3.0.0-CI-20180914-144604\lib\net451\Nethereum.KeyStore.dll</HintPath>
    </Reference>
    <Reference Include="Nethereum.JsonRpc.RpcClient">
      <HintPath>..\..\packages\Nethereum.JsonRpc.RpcClient.3.0.0-CI-20180914-144604\lib\net451\Nethereum.JsonRpc.RpcClient.dll</HintPath>
    </Reference>
    <Reference Include="FSharp.Core">
      <HintPath>..\..\packages\FSharp.Core.4.3.4\lib\net45\FSharp.Core.dll</HintPath>
    </Reference>
    <Reference Include="FSharp.Data">
      <HintPath>..\..\packages\FSharp.Data.3.0.0-beta\lib\net45\FSharp.Data.dll</HintPath>
    </Reference>
    <Reference Include="Nethereum.JsonRpc.Client">
      <HintPath>..\..\packages\Nethereum.JsonRpc.Client.3.0.0-CI-20180914-144604\lib\net451\Nethereum.JsonRpc.Client.dll</HintPath>
    </Reference>
    <Reference Include="Nethereum.Hex">
      <HintPath>..\..\packages\Nethereum.Hex.3.0.0-CI-20180914-144604\lib\net451\Nethereum.Hex.dll</HintPath>
    </Reference>
    <Reference Include="System.Runtime.InteropServices.RuntimeInformation">
      <HintPath>..\..\packages\System.Runtime.InteropServices.RuntimeInformation.4.3.0\lib\net45\System.Runtime.InteropServices.RuntimeInformation.dll</HintPath>
    </Reference>
    <Reference Include="SharpRaven">
      <HintPath>..\..\packages\SharpRaven.2.4.0\lib\net45\SharpRaven.dll</HintPath>
    </Reference>
    <Reference Include="System.Configuration" />
    <Reference Include="System.Memory">
      <HintPath>..\..\packages\System.Memory.4.5.1\lib\netstandard1.1\System.Memory.dll</HintPath>
    </Reference>
    <Reference Include="System.Buffers">
      <HintPath>..\..\packages\System.Buffers.4.5.0\lib\netstandard1.1\System.Buffers.dll</HintPath>
    </Reference>
    <Reference Include="System.Security.Cryptography.Encoding">
      <HintPath>..\..\packages\System.Security.Cryptography.Encoding.4.3.0\lib\net46\System.Security.Cryptography.Encoding.dll</HintPath>
    </Reference>
    <Reference Include="System.Security.Cryptography.Primitives">
      <HintPath>..\..\packages\System.Security.Cryptography.Primitives.4.3.0\lib\net46\System.Security.Cryptography.Primitives.dll</HintPath>
    </Reference>
    <Reference Include="System.Security.Cryptography.Algorithms">
      <HintPath>..\..\packages\System.Security.Cryptography.Algorithms.4.3.0\lib\net46\System.Security.Cryptography.Algorithms.dll</HintPath>
    </Reference>
    <Reference Include="System.Security.Cryptography.X509Certificates">
      <HintPath>..\..\packages\System.Security.Cryptography.X509Certificates.4.3.0\lib\net46\System.Security.Cryptography.X509Certificates.dll</HintPath>
    </Reference>
    <Reference Include="System.Net.Http">
      <HintPath>..\..\packages\System.Net.Http.4.3.3\lib\net46\System.Net.Http.dll</HintPath>
    </Reference>
    <Reference Include="NBitcoin.Altcoins">
      <HintPath>..\..\packages\NBitcoin.Altcoins.1.0.1.13\lib\net452\NBitcoin.Altcoins.dll</HintPath>
    </Reference>
    <Reference Include="NBitcoin">
      <HintPath>..\..\packages\NBitcoin.4.1.1.50\lib\net452\NBitcoin.dll</HintPath>
    </Reference>
  </ItemGroup>
  <!-- To modify your build process, add your task inside one of the targets below and uncomment it. 
       Other similar extension points exist, see Microsoft.Common.targets.
  <Target Name="AfterBuild">
  </Target>
  -->
</Project><|MERGE_RESOLUTION|>--- conflicted
+++ resolved
@@ -184,13 +184,6 @@
       <HintPath>..\..\packages\System.Threading.Tasks.Extensions.4.5.0\lib\portable-net45+win8+wp8+wpa81\System.Threading.Tasks.Extensions.dll</HintPath>
     </Reference>
     <Reference Include="System.Xml.Linq" />
-<<<<<<< HEAD
-    <Reference Include="Microsoft.CSharp" />
-=======
-    <Reference Include="FSharp.Core">
-      <HintPath>..\..\packages\FSharp.Core.4.2.3\lib\net45\FSharp.Core.dll</HintPath>
-    </Reference>
->>>>>>> 79b5f898
     <Reference Include="Common.Logging.Core">
       <HintPath>..\..\packages\Common.Logging.Core.3.4.1\lib\net40\Common.Logging.Core.dll</HintPath>
     </Reference>
