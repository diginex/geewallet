--- conflicted
+++ resolved
@@ -112,12 +112,6 @@
   <Import Condition="'$(FSharpTargetsPath)' != ''" Project="$(FSharpTargetsPath)" />
   <ItemGroup>
     <Reference Include="mscorlib" />
-<<<<<<< HEAD
-    <Reference Include="SharpRavenLight">
-      <HintPath>..\..\packages\SharpRavenLight.1.0.0-beta5\lib\net46\SharpRavenLight.dll</HintPath>
-    </Reference>
-=======
->>>>>>> b3b41089
     <Reference Include="System" />
     <Reference Include="System.Core" />
     <Reference Include="System.Numerics" />
