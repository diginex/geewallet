﻿namespace GWallet.Backend.Ether

open System
open System.Net
open System.Numerics
open System.Linq
open System.Threading.Tasks

open Nethereum
open Nethereum.Util
open Nethereum.Hex.HexTypes
open Nethereum.Web3
open Nethereum.RPC.Eth.DTOs
open Nethereum.StandardTokenEIP20.ContractDefinition

open GWallet.Backend

type BalanceType =
    | Unconfirmed
    | Confirmed

module Server =

    type SomeWeb3(url: string) =
        inherit Web3(url)

        member val Url = url with get

    type ServerTimedOutException =
       inherit ConnectionUnsuccessfulException

       new(message: string, innerException: Exception) = { inherit ConnectionUnsuccessfulException(message, innerException) }
       new(message: string) = { inherit ConnectionUnsuccessfulException(message) }

    type ServerCannotBeResolvedException(message:string, innerException: Exception) =
       inherit ConnectionUnsuccessfulException (message, innerException)

    type ServerUnreachableException(message:string, innerException: Exception) =
        inherit ConnectionUnsuccessfulException (message, innerException)

    type ServerUnavailableException(message:string, innerException: Exception) =
       inherit ConnectionUnsuccessfulException (message, innerException)

    type ServerChannelNegotiationException(message:string, innerException: Exception) =
       inherit ConnectionUnsuccessfulException (message, innerException)

    type ServerMisconfiguredException =
       inherit ConnectionUnsuccessfulException

       new (message:string, innerException: Exception) =
           { inherit ConnectionUnsuccessfulException (message, innerException) }
       new (message:string) =
           { inherit ConnectionUnsuccessfulException (message) }

    type ServerRestrictiveException(message:string, innerException: Exception) =
       inherit ConnectionUnsuccessfulException (message, innerException)

    type UnhandledWebException(status: WebExceptionStatus, innerException: Exception) =
       inherit Exception (sprintf "GWallet not prepared for this WebException with Status[%d]" (int status),
                          innerException)

    // https://en.wikipedia.org/wiki/List_of_HTTP_status_codes#Cloudflare
    type CloudFlareError =
        | ConnectionTimeOut = 522
        | WebServerDown = 521
        | OriginUnreachable = 523
        | OriginSslHandshakeError = 525

    type HttpStatusCodeNotPresentInTheBcl =
        | TooManyRequests = 429

    type RpcErrorCode =
        // "This request is not supported because your node is running with state pruning. Run with --pruning=archive."
        | StatePruningNode = -32000

        // ambiguous or generic because I've seen same code applied to two different error messages already:
        // "Transaction with the same hash was already imported. (Transaction with the same hash was already imported.)"
        // AND
        // "There are too many transactions in the queue. Your transaction was dropped due to limit.
        //  Try increasing the fee. (There are too many transactions in the queue. Your transaction was dropped due to
        //  limit. Try increasing the fee.)"
        | AmbiguousOrGenericError = -32010

        | UnknownBlockNumber = -32602
        | GatewayTimeout = -32050

    //let private PUBLIC_WEB3_API_ETH_INFURA = "https://mainnet.infura.io:8545" ?
    let private ethWeb3InfuraMyCrypto = SomeWeb3("https://mainnet.infura.io/mycrypto")
    let private ethWeb3InfuraMyCryptoV3 = SomeWeb3 "https://mainnet.infura.io/v3/c02fff6b5daa434d8422b8ece54c7286"
    let private ethWeb3Mew = SomeWeb3("https://api.myetherapi.com/eth") // docs: https://www.myetherapi.com/
    let private ethWeb3Giveth = SomeWeb3("https://mew.giveth.io")
    let private ethMyCrypto = SomeWeb3("https://api.mycryptoapi.com/eth")
    let private ethBlockScale = SomeWeb3("https://api.dev.blockscale.net/dev/parity")
    let private ethWeb3InfuraMyEtherWallet = SomeWeb3("https://mainnet.infura.io/mew")
    let private ethWeb3MewAws = SomeWeb3 "https://o70075sme1.execute-api.us-east-1.amazonaws.com/latest/eth"
    let private ethAlchemyApi = SomeWeb3 "https://eth-mainnet.alchemyapi.io/jsonrpc/-vPGIFwUyjlMRF9beTLXiGQUK6Nf3k8z"
    // not sure why the below one doesn't work, gives some JSON error
    //let private ethWeb3EtherScan = SomeWeb3 "https://api.etherscan.io/api"

    // TODO: add the one from https://etcchain.com/api/ too
    let private etcWeb3ePoolIo1 = SomeWeb3("https://cry.epool.io")
    let private etcWeb3ePoolIo2 = SomeWeb3("https://mew.epool.io")
    let private etcWeb3ePoolIo3 = SomeWeb3("https://mewapi.epool.io")
    let private etcWeb3ZeroXInfraGeth = SomeWeb3("https://etc-geth.0xinfra.com")
    let private etcWeb3ZeroXInfraParity = SomeWeb3("https://etc-parity.0xinfra.com")
    let private etcWeb3CommonWealthGeth = SomeWeb3("https://etcrpc.viperid.online")
    // FIXME: the below one doesn't seem to work; we should include it anyway and make the algorithm discard it at runtime
    //let private etcWeb3CommonWealthMantis = SomeWeb3("https://etc-mantis.callisto.network")
    let private etcWeb3CommonWealthParity = SomeWeb3("https://etc-parity.callisto.network")
    let private etcWeb3ChainKorea = SomeWeb3("https://node.classicexplorer.org/")
    let private etcWeb3GasTracker = SomeWeb3 "https://web3.gastracker.io"
    let private etcWeb3EtcCooperative = SomeWeb3 "https://ethereumclassic.network"

    let GetWeb3Servers (currency: Currency): List<SomeWeb3> =
        if currency = ETC then
            [
                etcWeb3EtcCooperative;
                etcWeb3GasTracker;
                etcWeb3ePoolIo1;
                etcWeb3ChainKorea;
                etcWeb3CommonWealthParity;
                etcWeb3CommonWealthGeth;
                etcWeb3ZeroXInfraParity;
                etcWeb3ZeroXInfraGeth;
                etcWeb3ePoolIo2;
                etcWeb3ePoolIo3;
            ]
        elif (currency.IsEthToken() || currency = Currency.ETH) then
            [
                ethWeb3MewAws;
                ethWeb3InfuraMyCrypto;
                ethWeb3InfuraMyCryptoV3
                ethWeb3Mew;
                ethWeb3Giveth;
                ethMyCrypto;
                ethBlockScale;
                ethWeb3InfuraMyEtherWallet;
                ethAlchemyApi
            ]
        else
            failwithf "Assertion failed: Ether currency %A not supported?" currency

    let HttpRequestExceptionMatchesErrorCode (ex: Http.HttpRequestException) (errorCode: int): bool =
        ex.Message.StartsWith(sprintf "%d " errorCode) || ex.Message.Contains(sprintf " %d " errorCode)

    let exMsg = "Could not communicate with EtherServer"
    let PerformEtherRemoteCallWithTimeout<'T,'R> (job: Async<'R>): Async<'R> = async {
        let! maybeResult = FSharpUtil.WithTimeout Config.DEFAULT_NETWORK_TIMEOUT job
        match maybeResult with
        | None ->
            return raise <| ServerTimedOutException(exMsg)
        | Some result ->
            return result
    }

<<<<<<< HEAD
    let private ReworkException (ex: Exception): unit =
        let maybeWebEx = FSharpUtil.FindException<WebException> ex
        match maybeWebEx with
        | Some webEx ->

            // TODO: send a warning in Sentry
            if webEx.Status = WebExceptionStatus.UnknownError then
                raise <| ServerUnreachableException(exMsg, webEx)

            if webEx.Status = WebExceptionStatus.NameResolutionFailure then
                raise <| ServerCannotBeResolvedException(exMsg, webEx)
            if webEx.Status = WebExceptionStatus.SecureChannelFailure then
                raise <| ServerChannelNegotiationException(exMsg, webEx)
            if webEx.Status = WebExceptionStatus.ReceiveFailure then
                raise <| ServerTimedOutException(exMsg, webEx)
            if webEx.Status = WebExceptionStatus.ConnectFailure then
                raise <| ServerUnreachableException(exMsg, webEx)
            if webEx.Status = WebExceptionStatus.RequestCanceled then
                raise <| ServerChannelNegotiationException(exMsg, webEx)

            if (webEx.Status = WebExceptionStatus.TrustFailure) then
                raise <| ServerChannelNegotiationException(exMsg, webEx)

            // as Ubuntu 18.04's Mono (4.6.2) doesn't have TLS1.2 support, this below is more likely to happen:
            if not Networking.Tls12Support then
                if webEx.Status = WebExceptionStatus.SendFailure then
                    raise <| ServerUnreachableException(exMsg, webEx)

            raise <| UnhandledWebException(webEx.Status, webEx)
        | None ->
            let maybeHttpReqEx = FSharpUtil.FindException<Http.HttpRequestException> ex
            match maybeHttpReqEx with
            | Some httpReqEx ->
                if HttpRequestExceptionMatchesErrorCode httpReqEx (int CloudFlareError.ConnectionTimeOut) then
                    raise <| ServerTimedOutException(exMsg, httpReqEx)
                if HttpRequestExceptionMatchesErrorCode httpReqEx (int CloudFlareError.OriginUnreachable) then
                    raise <| ServerTimedOutException(exMsg, httpReqEx)
                if HttpRequestExceptionMatchesErrorCode httpReqEx (int CloudFlareError.OriginSslHandshakeError) then
                    raise <| ServerChannelNegotiationException(exMsg, httpReqEx)
                if HttpRequestExceptionMatchesErrorCode httpReqEx (int CloudFlareError.WebServerDown) then
                    raise <| ServerUnreachableException(exMsg, httpReqEx)
                if HttpRequestExceptionMatchesErrorCode httpReqEx (int HttpStatusCode.BadGateway) then
                    raise <| ServerUnreachableException(exMsg, httpReqEx)
                if HttpRequestExceptionMatchesErrorCode httpReqEx (int HttpStatusCode.ServiceUnavailable) then
                    raise <| ServerUnavailableException(exMsg, httpReqEx)
                if HttpRequestExceptionMatchesErrorCode httpReqEx (int HttpStatusCode.GatewayTimeout) then
                    raise <| ServerUnreachableException(exMsg, httpReqEx)

                // TODO: maybe in these cases below, blacklist the server somehow if it keeps giving this error:
                if HttpRequestExceptionMatchesErrorCode httpReqEx (int HttpStatusCode.Forbidden) then
                    raise <| ServerMisconfiguredException(exMsg, httpReqEx)
                if HttpRequestExceptionMatchesErrorCode httpReqEx (int HttpStatusCode.MethodNotAllowed) then
                    raise <| ServerMisconfiguredException(exMsg, httpReqEx)
                if HttpRequestExceptionMatchesErrorCode httpReqEx (int HttpStatusCode.InternalServerError) then
                    raise <| ServerUnavailableException(exMsg, httpReqEx)
                if HttpRequestExceptionMatchesErrorCode
                    httpReqEx (int HttpStatusCodeNotPresentInTheBcl.TooManyRequests) then
                        raise <| ServerRestrictiveException(exMsg, httpReqEx)
                ()

            | None ->
                let maybeRpcResponseEx =
                    FSharpUtil.FindException<JsonRpcSharp.Client.RpcResponseException> ex
                match maybeRpcResponseEx with
                | Some rpcResponseEx ->
                    if rpcResponseEx.RpcError <> null then
                        if rpcResponseEx.RpcError.Code = int RpcErrorCode.StatePruningNode then
                            if not (rpcResponseEx.RpcError.Message.Contains("pruning=archive")) then
                                raise <| Exception(sprintf "Expecting 'pruning=archive' in message of a %d code"
                                                           (int RpcErrorCode.StatePruningNode), rpcResponseEx)
                            else
                                raise <| ServerMisconfiguredException(exMsg, rpcResponseEx)
                        if (rpcResponseEx.RpcError.Code = int RpcErrorCode.UnknownBlockNumber) then
                            raise <| ServerMisconfiguredException(exMsg, rpcResponseEx)
                        if rpcResponseEx.RpcError.Code = int RpcErrorCode.GatewayTimeout then
                            raise <| ServerMisconfiguredException(exMsg, rpcResponseEx)
                        raise <| Exception(sprintf "RpcResponseException with RpcError Code %d and Message %s (%s)"
                                                 rpcResponseEx.RpcError.Code
                                                 rpcResponseEx.RpcError.Message
                                                 rpcResponseEx.Message,
                                           rpcResponseEx)
                    ()
                | None ->
                    let maybeRpcTimeoutException =
                        FSharpUtil.FindException<JsonRpcSharp.Client.RpcClientTimeoutException> ex
                    match maybeRpcTimeoutException with
                    | Some rpcTimeoutEx ->
                        raise <| ServerTimedOutException(exMsg, rpcTimeoutEx)
                    | None ->
                        let maybeSocketRewrappedException = Networking.FindExceptionToRethrow ex exMsg
                        match maybeSocketRewrappedException with
                        | Some socketRewrappedException ->
                            raise socketRewrappedException
                        | None ->
                            ()

    let HandlePossibleEtherFailures<'T,'R> (job: Async<'R>): Async<'R> = async {
        try
            let! result = PerformEtherRemoteCallWithTimeout job
            return result
        with
        | ex ->
            ReworkException ex

            return raise <| FSharpUtil.ReRaise ex
    }

    let private MaxNumberOfParallelJobsForMode mode =
        match mode with
        | Mode.Fast -> 5u
        | Mode.Analysis -> 3u
=======
    let MaybeRethrowHttpRequestException (ex: Exception): unit =
        let maybeHttpReqEx = FSharpUtil.FindException<Http.HttpRequestException> ex
        match maybeHttpReqEx with
        | Some httpReqEx ->
            if HttpRequestExceptionMatchesErrorCode httpReqEx (int CloudFlareError.ConnectionTimeOut) then
                raise <| ServerTimedOutException(exMsg, httpReqEx)
            if HttpRequestExceptionMatchesErrorCode httpReqEx (int CloudFlareError.OriginUnreachable) then
                raise <| ServerTimedOutException(exMsg, httpReqEx)
            if HttpRequestExceptionMatchesErrorCode httpReqEx (int CloudFlareError.OriginSslHandshakeError) then
                raise <| ServerChannelNegotiationException(exMsg, httpReqEx)
            if HttpRequestExceptionMatchesErrorCode httpReqEx (int CloudFlareError.WebServerDown) then
                raise <| ServerUnreachableException(exMsg, httpReqEx)
            if HttpRequestExceptionMatchesErrorCode httpReqEx (int HttpStatusCode.BadGateway) then
                raise <| ServerUnreachableException(exMsg, httpReqEx)
            if HttpRequestExceptionMatchesErrorCode httpReqEx (int HttpStatusCode.ServiceUnavailable) then
                raise <| ServerUnavailableException(exMsg, httpReqEx)
            if HttpRequestExceptionMatchesErrorCode httpReqEx (int HttpStatusCode.GatewayTimeout) then
                raise <| ServerUnreachableException(exMsg, httpReqEx)

            // TODO: maybe in these cases below, blacklist the server somehow if it keeps giving this error:
            if HttpRequestExceptionMatchesErrorCode httpReqEx (int HttpStatusCode.Forbidden) then
                raise <| ServerMisconfiguredException(exMsg, httpReqEx)
            if HttpRequestExceptionMatchesErrorCode httpReqEx (int HttpStatusCode.MethodNotAllowed) then
                raise <| ServerMisconfiguredException(exMsg, httpReqEx)
            if HttpRequestExceptionMatchesErrorCode httpReqEx (int HttpStatusCode.InternalServerError) then
                raise <| ServerUnavailableException(exMsg, httpReqEx)
            if HttpRequestExceptionMatchesErrorCode httpReqEx (int HttpStatusCodeNotPresentInTheBcl.TooManyRequests) then
                    raise <| ServerRestrictiveException(exMsg, httpReqEx)
        | _ ->
            ()

    let MaybeRethrowRpcResponseException (ex: Exception): unit =
        let maybeRpcResponseEx = FSharpUtil.FindException<Nethereum.JsonRpc.Client.RpcResponseException> ex
        match maybeRpcResponseEx with
        | Some rpcResponseEx ->
            if (rpcResponseEx.RpcError <> null) then
                if (rpcResponseEx.RpcError.Code = int RpcErrorCode.StatePruningNode) then
                    if not (rpcResponseEx.RpcError.Message.Contains("pruning=archive")) then
                        raise <| Exception(sprintf "Expecting 'pruning=archive' in message of a %d code"
                                                   (int RpcErrorCode.StatePruningNode), rpcResponseEx)
                    else
                        raise <| ServerMisconfiguredException(exMsg, rpcResponseEx)
                if (rpcResponseEx.RpcError.Code = int RpcErrorCode.UnknownBlockNumber) then
                    raise <| ServerMisconfiguredException(exMsg, rpcResponseEx)
                if rpcResponseEx.RpcError.Code = int RpcErrorCode.GatewayTimeout then
                    raise <| ServerMisconfiguredException(exMsg, rpcResponseEx)
                raise (Exception(sprintf "RpcResponseException with RpcError Code %d and Message %s (%s)"
                                         rpcResponseEx.RpcError.Code
                                         rpcResponseEx.RpcError.Message
                                         rpcResponseEx.Message,
                                 rpcResponseEx))
        | _ ->
            ()

    let MaybeRethrowRpcClientTimeoutException (ex: Exception): unit =
        let maybeRpcTimeoutException = FSharpUtil.FindException<Nethereum.JsonRpc.Client.RpcClientTimeoutException> ex
        match maybeRpcTimeoutException with
        | Some rpcTimeoutEx ->
            raise <| ServerTimedOutException(exMsg, rpcTimeoutEx)
        | None ->
            ()

    let MaybeRethrowNetworkingException (ex: Exception): unit =
        let maybeSocketRewrappedException = Networking.FindExceptionToRethrow ex exMsg
        match maybeSocketRewrappedException with
        | Some socketRewrappedException ->
            raise socketRewrappedException
        | None ->
            ()

    let WaitOnTask<'T,'R> (func: 'T -> Task<'R>) (arg: 'T): 'R =
        let result =
            try
                PerformEthereumRemoteCall func arg |> Async.RunSynchronously
            with
            | ex ->
                let maybeWebEx = FSharpUtil.FindException<WebException> ex
                match maybeWebEx with
                | Some webEx ->

                    // TODO: send a warning in Sentry
                    if webEx.Status = WebExceptionStatus.UnknownError then
                        raise <| ServerUnreachableException(exMsg, webEx)

                    if webEx.Status = WebExceptionStatus.NameResolutionFailure then
                        raise <| ServerCannotBeResolvedException(exMsg, webEx)
                    if webEx.Status = WebExceptionStatus.SecureChannelFailure then
                        raise <| ServerChannelNegotiationException(exMsg, webEx)
                    if webEx.Status = WebExceptionStatus.ReceiveFailure then
                        raise <| ServerTimedOutException(exMsg, webEx)
                    if webEx.Status = WebExceptionStatus.ConnectFailure then
                        raise <| ServerUnreachableException(exMsg, webEx)
                    if webEx.Status = WebExceptionStatus.RequestCanceled then
                        raise <| ServerChannelNegotiationException(exMsg, webEx)

                    if (webEx.Status = WebExceptionStatus.TrustFailure) then
                        raise <| ServerChannelNegotiationException(exMsg, webEx)

                    // as Ubuntu 18.04's Mono (4.6.2) doesn't have TLS1.2 support, this below is more likely to happen:
                    if not Networking.Tls12Support then
                        if (webEx.Status = WebExceptionStatus.SendFailure) then
                            raise <| ServerUnreachableException(exMsg, webEx)

                    raise (UnhandledWebException(webEx.Status, webEx))
                | None ->
                    MaybeRethrowHttpRequestException ex

                    MaybeRethrowRpcResponseException ex

                    MaybeRethrowRpcClientTimeoutException ex

                    MaybeRethrowNetworkingException ex

                    reraise()

        result
>>>>>>> dfd111d2

    let private FaultTolerantParallelClientInnerSettings (numberOfConsistentResponsesRequired: uint32)
                                                         (mode: Mode) =
        {
            NumberOfMaximumParallelJobs = MaxNumberOfParallelJobsForMode mode
            ConsistencyConfig = NumberOfConsistentResponsesRequired numberOfConsistentResponsesRequired;
            NumberOfRetries = Config.NUMBER_OF_RETRIES_TO_SAME_SERVERS;
            NumberOfRetriesForInconsistency = Config.NUMBER_OF_RETRIES_TO_SAME_SERVERS;
            Mode = mode
        }

    let private FaultTolerantParallelClientDefaultSettings (currency: Currency) (mode: Mode) =
        let numberOfConsistentResponsesRequired =
            if not Networking.Tls12Support then
                1u
            else
                2u
        FaultTolerantParallelClientInnerSettings numberOfConsistentResponsesRequired
                                                 mode

    let private FaultTolerantParallelClientSettingsForBroadcast () =
        FaultTolerantParallelClientInnerSettings 1u Mode.Fast

    let private NUMBER_OF_CONSISTENT_RESPONSES_TO_TRUST_ETH_SERVER_RESULTS = 2
    let private NUMBER_OF_ALLOWED_PARALLEL_CLIENT_QUERY_JOBS = 3

    let private faultTolerantEtherClient =
        JsonRpcSharp.Client.RpcClient.ConnectionTimeout <- Config.DEFAULT_NETWORK_TIMEOUT
        FaultTolerantParallelClient<string,ConnectionUnsuccessfulException> Caching.Instance.SaveServerLastStat

    // FIXME: seems there's some code duplication between this function and UtxoAccount's GetRandomizedFuncs function
    let private GetWeb3Funcs<'T,'R> (currency: Currency)
                                    (web3Func: SomeWeb3->Async<'R>)
                                        : List<Server<string,'R>> =

        let Web3ServerToRetrievalFunc (web3Server: SomeWeb3)
                                          (web3ClientFunc: SomeWeb3->Async<'R>)
                                              : Async<'R> = async {
            try
                return! web3Func web3Server
            with
            | :? ConnectionUnsuccessfulException as ex ->
                return raise <| FSharpUtil.ReRaise ex
            | ex ->
                return raise <| Exception(sprintf "Some problem when connecting to %s" web3Server.Url, ex)
        }

        let Web3ServerToGenericServer (web3ClientFunc: SomeWeb3->Async<'R>)
                                      (web3Server: SomeWeb3)
                                              : Server<string,'R> =

            let retrievalFunc = Web3ServerToRetrievalFunc web3Server web3ClientFunc
            { Identifier = web3Server.Url
              HistoryInfo = Caching.Instance.RetreiveLastServerHistory web3Server.Url
              Retrieval = retrievalFunc }

        let web3servers = GetWeb3Servers currency
        let serverFuncs =
            List.map (Web3ServerToGenericServer web3Func)
                     web3servers
        serverFuncs

    let GetTransactionCount (currency: Currency) (address: string)
                                : Async<HexBigInteger> =
        async {
            let web3Funcs =
                let web3Func (web3: Web3): Async<HexBigInteger> =
                    let transactionCountJob =
                        async {
                            let task = web3.Eth.Transactions.GetTransactionCount.SendRequestAsync address
                            return! Async.AwaitTask task
                        }
                    HandlePossibleEtherFailures transactionCountJob
                GetWeb3Funcs currency web3Func
            return! faultTolerantEtherClient.Query
                (FaultTolerantParallelClientDefaultSettings currency Mode.Fast)
                web3Funcs
        }

    let private NUMBER_OF_CONFIRMATIONS_TO_CONSIDER_BALANCE_CONFIRMED = BigInteger(45)
    let private GetBlockToCheckForConfirmedBalance(web3: Web3): Async<BlockParameter> =
        async {
            let! latestBlock = web3.Eth.Blocks.GetBlockNumber.SendRequestAsync () |> Async.AwaitTask
            if (latestBlock = null) then
                failwith "latestBlock somehow is null"

            let blockToCheck = BigInteger.Subtract(latestBlock.Value,
                                                   NUMBER_OF_CONFIRMATIONS_TO_CONSIDER_BALANCE_CONFIRMED)

            if blockToCheck.Sign < 0 then
                let errMsg = sprintf
                                 "Looks like we received a wrong latestBlock(%s) because the substract was negative(%s)"
                                     (latestBlock.Value.ToString())
                                     (blockToCheck.ToString())
                raise <| ServerMisconfiguredException errMsg

            return BlockParameter(HexBigInteger(blockToCheck))
        }

    let private GetConfirmedEtherBalanceInternal (web3: Web3) (publicAddress: string): Async<HexBigInteger> =
        async {
            let! blockForConfirmationReference = GetBlockToCheckForConfirmedBalance web3
(*
            if (Config.DebugLog) then
                Console.Error.WriteLine (sprintf "Last block number and last confirmed block number: %s: %s"
                                                 (latestBlock.Value.ToString()) (blockForConfirmationReference.BlockNumber.Value.ToString()))
*)
            let! balance =
                web3.Eth.GetBalance.SendRequestAsync(publicAddress,blockForConfirmationReference) |> Async.AwaitTask
            return balance
        }

    let GetEtherBalance (currency: Currency) (address: string) (balType: BalanceType) (mode: Mode)
                                     : Async<BigInteger> =
        async {
            let web3Funcs =
                let web3Func (web3: Web3): Async<BigInteger> = async {
                    let job =
                        match balType with
                        | BalanceType.Confirmed ->
                            GetConfirmedEtherBalanceInternal web3 address
                        | BalanceType.Unconfirmed ->
                            async {
                                let task = web3.Eth.GetBalance.SendRequestAsync address
                                return! Async.AwaitTask task
                            }
                    let! balance = HandlePossibleEtherFailures job
                    return balance.Value
                }
                GetWeb3Funcs currency web3Func
            return! faultTolerantEtherClient.Query
                        (FaultTolerantParallelClientDefaultSettings currency mode)
                        web3Funcs
        }

    let private GetConfirmedTokenBalanceInternal (web3: Web3) (publicAddress: string): Async<BigInteger> =
        if (web3 = null) then
            invalidArg "web3" "web3 argument should not be null"

        async {
            let! blockForConfirmationReference = GetBlockToCheckForConfirmedBalance web3
            let balanceOfFunctionMsg = BalanceOfFunction(Owner = publicAddress)

            let contractHandler = web3.Eth.GetContractHandler(TokenManager.DAI_CONTRACT_ADDRESS)
            if (contractHandler = null) then
                failwith "contractHandler somehow is null"
            let! balance = contractHandler.QueryAsync<BalanceOfFunction,BigInteger>
                                    (balanceOfFunctionMsg,
                                     blockForConfirmationReference) |> Async.AwaitTask
            return balance
        }


    let GetTokenBalance (currency: Currency) (address: string) (balType: BalanceType) (mode: Mode): Async<BigInteger> =
        async {
            let web3Funcs =
                let web3Func (web3: Web3): Async<BigInteger> =
                    let job =
                        match balType with
                        | BalanceType.Confirmed ->
                            GetConfirmedTokenBalanceInternal web3 address
                        | BalanceType.Unconfirmed ->
                            let tokenService = TokenManager.DaiContract web3
                            let balanceFunc: string->Task<BigInteger>
                                = tokenService.BalanceOfQueryAsync
                            async {
                                let task = balanceFunc address
                                return! Async.AwaitTask task
                            }

                    HandlePossibleEtherFailures job
                GetWeb3Funcs currency web3Func
            return! faultTolerantEtherClient.Query
                        (FaultTolerantParallelClientDefaultSettings currency mode)
                        web3Funcs
        }

    let EstimateTokenTransferFee (baseCurrency: Currency) (account: IAccount) (amount: decimal) destination
                                     : Async<HexBigInteger> =
        async {
            let web3Funcs =
                let web3Func (web3: Web3): Async<HexBigInteger> =
                    let contractHandler = web3.Eth.GetContractHandler(TokenManager.DAI_CONTRACT_ADDRESS)
                    let amountInWei = UnitConversion.Convert.ToWei(amount, UnitConversion.EthUnit.Ether)
                    let transferFunctionMsg = TransferFunction(FromAddress = account.PublicAddress,
                                                               To = destination,
                                                               Value = amountInWei)
                    let gasJob =
                        async {
                            let task = contractHandler.EstimateGasAsync<TransferFunction> transferFunctionMsg
                            return! Async.AwaitTask task
                        }
                    HandlePossibleEtherFailures gasJob
                GetWeb3Funcs account.Currency web3Func
            return! faultTolerantEtherClient.Query
                        (FaultTolerantParallelClientDefaultSettings baseCurrency Mode.Fast)
                        web3Funcs
        }

    let private AverageGasPrice (gasPricesFromDifferentServers: List<HexBigInteger>): HexBigInteger =
        let sum = gasPricesFromDifferentServers.Select(fun hbi -> hbi.Value)
                                               .Aggregate(fun bi1 bi2 -> BigInteger.Add(bi1, bi2))
        let avg = BigInteger.Divide(sum, BigInteger(gasPricesFromDifferentServers.Length))
        HexBigInteger(avg)

    let GetGasPrice (currency: Currency)
        : Async<HexBigInteger> =
        async {
            let web3Funcs =
                let web3Func (web3: Web3): Async<HexBigInteger> =
                    let gasPriceJob =
                        async {
                            let task = web3.Eth.GasPrice.SendRequestAsync()
                            return! Async.AwaitTask task
                        }
                    HandlePossibleEtherFailures gasPriceJob
                GetWeb3Funcs currency web3Func
            let minResponsesRequired = 2u
            return! faultTolerantEtherClient.Query
                        { FaultTolerantParallelClientDefaultSettings currency Mode.Fast with
                              ConsistencyConfig = AverageBetweenResponses (minResponsesRequired, AverageGasPrice) }
                        web3Funcs

        }

    let BroadcastTransaction (currency: Currency) (transaction: string)
        : Async<string> =
        let insufficientFundsMsg = "Insufficient funds"

        async {
            let web3Funcs =
                let web3Func (web3: Web3): Async<string> =
                    let broadcastJob =
                        async {
                            let task = web3.Eth.Transactions.SendRawTransaction.SendRequestAsync transaction
                            return! Async.AwaitTask task
                        }
                    HandlePossibleEtherFailures broadcastJob
                GetWeb3Funcs currency web3Func
            try
                return! faultTolerantEtherClient.Query
                            (FaultTolerantParallelClientSettingsForBroadcast ())
                            web3Funcs
            with
            | ex ->
                match FSharpUtil.FindException<JsonRpcSharp.Client.RpcResponseException> ex with
                | None ->
                    return raise (FSharpUtil.ReRaise ex)
                | Some rpcResponseException ->
                    // FIXME: this is fragile, ideally should respond with an error code
                    if rpcResponseException.Message.StartsWith(insufficientFundsMsg,
                                                               StringComparison.InvariantCultureIgnoreCase) then
                        return raise InsufficientFunds
                    else
                        return raise (FSharpUtil.ReRaise ex)
        }<|MERGE_RESOLUTION|>--- conflicted
+++ resolved
@@ -153,119 +153,6 @@
             return result
     }
 
-<<<<<<< HEAD
-    let private ReworkException (ex: Exception): unit =
-        let maybeWebEx = FSharpUtil.FindException<WebException> ex
-        match maybeWebEx with
-        | Some webEx ->
-
-            // TODO: send a warning in Sentry
-            if webEx.Status = WebExceptionStatus.UnknownError then
-                raise <| ServerUnreachableException(exMsg, webEx)
-
-            if webEx.Status = WebExceptionStatus.NameResolutionFailure then
-                raise <| ServerCannotBeResolvedException(exMsg, webEx)
-            if webEx.Status = WebExceptionStatus.SecureChannelFailure then
-                raise <| ServerChannelNegotiationException(exMsg, webEx)
-            if webEx.Status = WebExceptionStatus.ReceiveFailure then
-                raise <| ServerTimedOutException(exMsg, webEx)
-            if webEx.Status = WebExceptionStatus.ConnectFailure then
-                raise <| ServerUnreachableException(exMsg, webEx)
-            if webEx.Status = WebExceptionStatus.RequestCanceled then
-                raise <| ServerChannelNegotiationException(exMsg, webEx)
-
-            if (webEx.Status = WebExceptionStatus.TrustFailure) then
-                raise <| ServerChannelNegotiationException(exMsg, webEx)
-
-            // as Ubuntu 18.04's Mono (4.6.2) doesn't have TLS1.2 support, this below is more likely to happen:
-            if not Networking.Tls12Support then
-                if webEx.Status = WebExceptionStatus.SendFailure then
-                    raise <| ServerUnreachableException(exMsg, webEx)
-
-            raise <| UnhandledWebException(webEx.Status, webEx)
-        | None ->
-            let maybeHttpReqEx = FSharpUtil.FindException<Http.HttpRequestException> ex
-            match maybeHttpReqEx with
-            | Some httpReqEx ->
-                if HttpRequestExceptionMatchesErrorCode httpReqEx (int CloudFlareError.ConnectionTimeOut) then
-                    raise <| ServerTimedOutException(exMsg, httpReqEx)
-                if HttpRequestExceptionMatchesErrorCode httpReqEx (int CloudFlareError.OriginUnreachable) then
-                    raise <| ServerTimedOutException(exMsg, httpReqEx)
-                if HttpRequestExceptionMatchesErrorCode httpReqEx (int CloudFlareError.OriginSslHandshakeError) then
-                    raise <| ServerChannelNegotiationException(exMsg, httpReqEx)
-                if HttpRequestExceptionMatchesErrorCode httpReqEx (int CloudFlareError.WebServerDown) then
-                    raise <| ServerUnreachableException(exMsg, httpReqEx)
-                if HttpRequestExceptionMatchesErrorCode httpReqEx (int HttpStatusCode.BadGateway) then
-                    raise <| ServerUnreachableException(exMsg, httpReqEx)
-                if HttpRequestExceptionMatchesErrorCode httpReqEx (int HttpStatusCode.ServiceUnavailable) then
-                    raise <| ServerUnavailableException(exMsg, httpReqEx)
-                if HttpRequestExceptionMatchesErrorCode httpReqEx (int HttpStatusCode.GatewayTimeout) then
-                    raise <| ServerUnreachableException(exMsg, httpReqEx)
-
-                // TODO: maybe in these cases below, blacklist the server somehow if it keeps giving this error:
-                if HttpRequestExceptionMatchesErrorCode httpReqEx (int HttpStatusCode.Forbidden) then
-                    raise <| ServerMisconfiguredException(exMsg, httpReqEx)
-                if HttpRequestExceptionMatchesErrorCode httpReqEx (int HttpStatusCode.MethodNotAllowed) then
-                    raise <| ServerMisconfiguredException(exMsg, httpReqEx)
-                if HttpRequestExceptionMatchesErrorCode httpReqEx (int HttpStatusCode.InternalServerError) then
-                    raise <| ServerUnavailableException(exMsg, httpReqEx)
-                if HttpRequestExceptionMatchesErrorCode
-                    httpReqEx (int HttpStatusCodeNotPresentInTheBcl.TooManyRequests) then
-                        raise <| ServerRestrictiveException(exMsg, httpReqEx)
-                ()
-
-            | None ->
-                let maybeRpcResponseEx =
-                    FSharpUtil.FindException<JsonRpcSharp.Client.RpcResponseException> ex
-                match maybeRpcResponseEx with
-                | Some rpcResponseEx ->
-                    if rpcResponseEx.RpcError <> null then
-                        if rpcResponseEx.RpcError.Code = int RpcErrorCode.StatePruningNode then
-                            if not (rpcResponseEx.RpcError.Message.Contains("pruning=archive")) then
-                                raise <| Exception(sprintf "Expecting 'pruning=archive' in message of a %d code"
-                                                           (int RpcErrorCode.StatePruningNode), rpcResponseEx)
-                            else
-                                raise <| ServerMisconfiguredException(exMsg, rpcResponseEx)
-                        if (rpcResponseEx.RpcError.Code = int RpcErrorCode.UnknownBlockNumber) then
-                            raise <| ServerMisconfiguredException(exMsg, rpcResponseEx)
-                        if rpcResponseEx.RpcError.Code = int RpcErrorCode.GatewayTimeout then
-                            raise <| ServerMisconfiguredException(exMsg, rpcResponseEx)
-                        raise <| Exception(sprintf "RpcResponseException with RpcError Code %d and Message %s (%s)"
-                                                 rpcResponseEx.RpcError.Code
-                                                 rpcResponseEx.RpcError.Message
-                                                 rpcResponseEx.Message,
-                                           rpcResponseEx)
-                    ()
-                | None ->
-                    let maybeRpcTimeoutException =
-                        FSharpUtil.FindException<JsonRpcSharp.Client.RpcClientTimeoutException> ex
-                    match maybeRpcTimeoutException with
-                    | Some rpcTimeoutEx ->
-                        raise <| ServerTimedOutException(exMsg, rpcTimeoutEx)
-                    | None ->
-                        let maybeSocketRewrappedException = Networking.FindExceptionToRethrow ex exMsg
-                        match maybeSocketRewrappedException with
-                        | Some socketRewrappedException ->
-                            raise socketRewrappedException
-                        | None ->
-                            ()
-
-    let HandlePossibleEtherFailures<'T,'R> (job: Async<'R>): Async<'R> = async {
-        try
-            let! result = PerformEtherRemoteCallWithTimeout job
-            return result
-        with
-        | ex ->
-            ReworkException ex
-
-            return raise <| FSharpUtil.ReRaise ex
-    }
-
-    let private MaxNumberOfParallelJobsForMode mode =
-        match mode with
-        | Mode.Fast -> 5u
-        | Mode.Analysis -> 3u
-=======
     let MaybeRethrowHttpRequestException (ex: Exception): unit =
         let maybeHttpReqEx = FSharpUtil.FindException<Http.HttpRequestException> ex
         match maybeHttpReqEx with
@@ -292,17 +179,19 @@
                 raise <| ServerMisconfiguredException(exMsg, httpReqEx)
             if HttpRequestExceptionMatchesErrorCode httpReqEx (int HttpStatusCode.InternalServerError) then
                 raise <| ServerUnavailableException(exMsg, httpReqEx)
-            if HttpRequestExceptionMatchesErrorCode httpReqEx (int HttpStatusCodeNotPresentInTheBcl.TooManyRequests) then
+            if HttpRequestExceptionMatchesErrorCode
+                httpReqEx (int HttpStatusCodeNotPresentInTheBcl.TooManyRequests) then
                     raise <| ServerRestrictiveException(exMsg, httpReqEx)
-        | _ ->
+
+        | None ->
             ()
 
     let MaybeRethrowRpcResponseException (ex: Exception): unit =
-        let maybeRpcResponseEx = FSharpUtil.FindException<Nethereum.JsonRpc.Client.RpcResponseException> ex
+        let maybeRpcResponseEx = FSharpUtil.FindException<JsonRpcSharp.Client.RpcResponseException> ex
         match maybeRpcResponseEx with
         | Some rpcResponseEx ->
-            if (rpcResponseEx.RpcError <> null) then
-                if (rpcResponseEx.RpcError.Code = int RpcErrorCode.StatePruningNode) then
+            if rpcResponseEx.RpcError <> null then
+                if rpcResponseEx.RpcError.Code = int RpcErrorCode.StatePruningNode then
                     if not (rpcResponseEx.RpcError.Message.Contains("pruning=archive")) then
                         raise <| Exception(sprintf "Expecting 'pruning=archive' in message of a %d code"
                                                    (int RpcErrorCode.StatePruningNode), rpcResponseEx)
@@ -312,16 +201,17 @@
                     raise <| ServerMisconfiguredException(exMsg, rpcResponseEx)
                 if rpcResponseEx.RpcError.Code = int RpcErrorCode.GatewayTimeout then
                     raise <| ServerMisconfiguredException(exMsg, rpcResponseEx)
-                raise (Exception(sprintf "RpcResponseException with RpcError Code %d and Message %s (%s)"
+                raise <| Exception(sprintf "RpcResponseException with RpcError Code %d and Message %s (%s)"
                                          rpcResponseEx.RpcError.Code
                                          rpcResponseEx.RpcError.Message
                                          rpcResponseEx.Message,
-                                 rpcResponseEx))
-        | _ ->
+                                   rpcResponseEx)
+        | None ->
             ()
 
     let MaybeRethrowRpcClientTimeoutException (ex: Exception): unit =
-        let maybeRpcTimeoutException = FSharpUtil.FindException<Nethereum.JsonRpc.Client.RpcClientTimeoutException> ex
+        let maybeRpcTimeoutException =
+            FSharpUtil.FindException<JsonRpcSharp.Client.RpcClientTimeoutException> ex
         match maybeRpcTimeoutException with
         | Some rpcTimeoutEx ->
             raise <| ServerTimedOutException(exMsg, rpcTimeoutEx)
@@ -336,53 +226,61 @@
         | None ->
             ()
 
-    let WaitOnTask<'T,'R> (func: 'T -> Task<'R>) (arg: 'T): 'R =
-        let result =
-            try
-                PerformEthereumRemoteCall func arg |> Async.RunSynchronously
-            with
-            | ex ->
-                let maybeWebEx = FSharpUtil.FindException<WebException> ex
-                match maybeWebEx with
-                | Some webEx ->
-
-                    // TODO: send a warning in Sentry
-                    if webEx.Status = WebExceptionStatus.UnknownError then
-                        raise <| ServerUnreachableException(exMsg, webEx)
-
-                    if webEx.Status = WebExceptionStatus.NameResolutionFailure then
-                        raise <| ServerCannotBeResolvedException(exMsg, webEx)
-                    if webEx.Status = WebExceptionStatus.SecureChannelFailure then
-                        raise <| ServerChannelNegotiationException(exMsg, webEx)
-                    if webEx.Status = WebExceptionStatus.ReceiveFailure then
-                        raise <| ServerTimedOutException(exMsg, webEx)
-                    if webEx.Status = WebExceptionStatus.ConnectFailure then
-                        raise <| ServerUnreachableException(exMsg, webEx)
-                    if webEx.Status = WebExceptionStatus.RequestCanceled then
-                        raise <| ServerChannelNegotiationException(exMsg, webEx)
-
-                    if (webEx.Status = WebExceptionStatus.TrustFailure) then
-                        raise <| ServerChannelNegotiationException(exMsg, webEx)
-
-                    // as Ubuntu 18.04's Mono (4.6.2) doesn't have TLS1.2 support, this below is more likely to happen:
-                    if not Networking.Tls12Support then
-                        if (webEx.Status = WebExceptionStatus.SendFailure) then
-                            raise <| ServerUnreachableException(exMsg, webEx)
-
-                    raise (UnhandledWebException(webEx.Status, webEx))
-                | None ->
-                    MaybeRethrowHttpRequestException ex
-
-                    MaybeRethrowRpcResponseException ex
-
-                    MaybeRethrowRpcClientTimeoutException ex
-
-                    MaybeRethrowNetworkingException ex
-
-                    reraise()
-
-        result
->>>>>>> dfd111d2
+    let private ReworkException (ex: Exception): unit =
+        let maybeWebEx = FSharpUtil.FindException<WebException> ex
+        match maybeWebEx with
+        | Some webEx ->
+
+            // TODO: send a warning in Sentry
+            if webEx.Status = WebExceptionStatus.UnknownError then
+                raise <| ServerUnreachableException(exMsg, webEx)
+
+            if webEx.Status = WebExceptionStatus.NameResolutionFailure then
+                raise <| ServerCannotBeResolvedException(exMsg, webEx)
+            if webEx.Status = WebExceptionStatus.SecureChannelFailure then
+                raise <| ServerChannelNegotiationException(exMsg, webEx)
+            if webEx.Status = WebExceptionStatus.ReceiveFailure then
+                raise <| ServerTimedOutException(exMsg, webEx)
+            if webEx.Status = WebExceptionStatus.ConnectFailure then
+                raise <| ServerUnreachableException(exMsg, webEx)
+            if webEx.Status = WebExceptionStatus.RequestCanceled then
+                raise <| ServerChannelNegotiationException(exMsg, webEx)
+
+            if (webEx.Status = WebExceptionStatus.TrustFailure) then
+                raise <| ServerChannelNegotiationException(exMsg, webEx)
+
+            // as Ubuntu 18.04's Mono (4.6.2) doesn't have TLS1.2 support, this below is more likely to happen:
+            if not Networking.Tls12Support then
+                if webEx.Status = WebExceptionStatus.SendFailure then
+                    raise <| ServerUnreachableException(exMsg, webEx)
+
+            raise <| UnhandledWebException(webEx.Status, webEx)
+
+        | None ->
+            MaybeRethrowHttpRequestException ex
+
+            MaybeRethrowRpcResponseException ex
+
+            MaybeRethrowRpcClientTimeoutException ex
+
+            MaybeRethrowNetworkingException ex
+
+
+    let HandlePossibleEtherFailures<'T,'R> (job: Async<'R>): Async<'R> = async {
+        try
+            let! result = PerformEtherRemoteCallWithTimeout job
+            return result
+        with
+        | ex ->
+            ReworkException ex
+
+            return raise <| FSharpUtil.ReRaise ex
+    }
+
+    let private MaxNumberOfParallelJobsForMode mode =
+        match mode with
+        | Mode.Fast -> 5u
+        | Mode.Analysis -> 3u
 
     let private FaultTolerantParallelClientInnerSettings (numberOfConsistentResponsesRequired: uint32)
                                                          (mode: Mode) =
