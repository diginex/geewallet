﻿namespace GWallet.Backend.UtxoCoin

// NOTE: we can rename this file to less redundant "Account.fs" when this F# compiler bug is fixed:
// https://github.com/Microsoft/visualfsharp/issues/3231

open System
open System.Security
open System.Linq

open NBitcoin
open NBitcoin.Payment

open GWallet.Backend

type internal TransactionOutpoint =
    {
        Transaction: Transaction;
        OutputIndex: int;
    }
    member self.ToCoin (): Coin =
        Coin(self.Transaction, uint32 self.OutputIndex)

<<<<<<< HEAD
module Account =
=======
type IUtxoAccount =
    inherit IAccount

    abstract member PublicKey: PubKey with get


type NormalUtxoAccount(currency: Currency, accountFile: FileRepresentation,
                       fromAccountFileToPublicAddress: FileRepresentation -> string,
                       fromAccountFileToPublicKey: FileRepresentation -> PubKey) =
    inherit GWallet.Backend.NormalAccount(currency, accountFile, fromAccountFileToPublicAddress)

    interface IUtxoAccount with
        member val PublicKey = fromAccountFileToPublicKey accountFile with get

type ReadOnlyUtxoAccount(currency: Currency, accountFile: FileRepresentation,
                         fromAccountFileToPublicAddress: FileRepresentation -> string,
                         fromAccountFileToPublicKey: FileRepresentation -> PubKey) =
    inherit GWallet.Backend.ReadOnlyAccount(currency, accountFile, fromAccountFileToPublicAddress)

    interface IUtxoAccount with
        member val PublicKey = fromAccountFileToPublicKey accountFile with get

type ArchivedUtxoAccount(currency: Currency, accountFile: FileRepresentation,
                         fromAccountFileToPublicAddress: FileRepresentation -> string,
                         fromAccountFileToPublicKey: FileRepresentation -> PubKey) =
    inherit GWallet.Backend.ArchivedAccount(currency, accountFile, fromAccountFileToPublicAddress)

    interface IUtxoAccount with
        member val PublicKey = fromAccountFileToPublicKey accountFile with get

module internal Account =
>>>>>>> 0bce31bc

    type ElectrumServerDiscarded(message:string, innerException: Exception) =
       inherit Exception (message, innerException)

    let private FaultTolerantParallelClientSettings() =
        {
            NumberOfMaximumParallelJobs = uint16 5;
            ConsistencyConfig = NumberOfConsistentResponsesRequired (uint16 2);
            NumberOfRetries = Config.NUMBER_OF_RETRIES_TO_SAME_SERVERS;
            NumberOfRetriesForInconsistency = Config.NUMBER_OF_RETRIES_TO_SAME_SERVERS;
        }

    let private faultTolerantElectrumClient =
        FaultTolerantParallelClient<string,ElectrumServerDiscarded> Caching.Instance.SaveServerLastStat

    let internal GetNetwork (currency: Currency) =
        if not (currency.IsUtxo()) then
            failwithf "Assertion failed: currency %A should be UTXO-type" currency
        match currency with
        | BTC -> Config.BitcoinNet
        | LTC -> Config.LitecoinNet
        | _ -> failwithf "Assertion failed: UTXO currency %A not supported?" currency

    let internal GetPublicAddressFromPublicKey currency (publicKey: PubKey) =
        (publicKey.GetSegwitAddress (GetNetwork currency)).GetScriptAddress().ToString()

    let GetPublicAddressFromNormalAccountFile (currency: Currency) (accountFile: FileRepresentation): string =
        let pubKey = PubKey(accountFile.Name)
        GetPublicAddressFromPublicKey currency pubKey

    let GetPublicKeyFromNormalAccountFile (accountFile: FileRepresentation): PubKey =
        PubKey accountFile.Name

    let GetPublicKeyFromReadOnlyAccountFile (accountFile: FileRepresentation): PubKey =
        accountFile.Content() |> PubKey

    let GetPublicAddressFromUnencryptedPrivateKey (currency: Currency) (privateKey: string) =
        let privateKey = Key.Parse(privateKey, GetNetwork currency)
        GetPublicAddressFromPublicKey currency privateKey.PubKey

    // FIXME: there should be a way to simplify this function to not need to pass a new ad-hoc delegate
    //        (maybe make it more similar to old EtherServer.fs' PlumbingCall() in stable branch[1]?)
    //        [1] https://gitlab.com/knocte/gwallet/blob/stable/src/GWallet.Backend/EtherServer.fs
    let private GetRandomizedFuncs<'T,'R> (currency: Currency)
                                          (electrumClientFunc: ElectrumServer->'T->Async<'R>)
                                              : List<Server<string,'T,'R>> =

        let ElectrumServerToRetreivalFunc (electrumServer: ElectrumServer)
                                          (electrumClientFunc: ElectrumServer->'T->Async<'R>)
                                          (arg: 'T)
                                              : 'R =
            try
                electrumClientFunc electrumServer arg
                    |> Async.RunSynchronously
            with
            | ex ->
                if (ex :? ConnectionUnsuccessfulException ||
                    ex :? ElectrumServerReturningInternalErrorException ||
                    ex :? IncompatibleServerException) then
                    let msg = sprintf "%s: %s" (ex.GetType().FullName) ex.Message
                    raise (ElectrumServerDiscarded(msg, ex))
                match ex with
                | :? ElectrumServerReturningErrorException as esEx ->
                    failwith (sprintf "Error received from Electrum server %s: '%s' (code '%d'). Original request: '%s'. Original response: '%s'."
                                      electrumServer.Fqdn
                                      esEx.Message
                                      esEx.ErrorCode
                                      esEx.OriginalRequest
                                      esEx.OriginalResponse)
                | _ ->
                    reraise()

        let ElectrumServerToGenericServer (electrumClientFunc: ElectrumServer->'T->Async<'R>)
                                          (electrumServer: ElectrumServer)
                                              : Server<string,'T,'R> =
            { Identifier = electrumServer.Fqdn
              HistoryInfo = Caching.Instance.RetreiveLastServerHistory electrumServer.Fqdn
              Retreival = ElectrumServerToRetreivalFunc electrumServer electrumClientFunc }

        let randomizedElectrumServers = ElectrumServerSeedList.Randomize currency |> List.ofSeq
        let randomizedServers =
            List.map (ElectrumServerToGenericServer electrumClientFunc)
                     randomizedElectrumServers
        randomizedServers

    let private GetBalance(account: IAccount) (mode: Mode) =
        let balance =
            faultTolerantElectrumClient.Query
                (FaultTolerantParallelClientSettings())
                account.PublicAddress
                (GetRandomizedFuncs account.Currency ElectrumClient.GetBalance)
                mode
        balance

    let GetConfirmedBalance(account: IAccount) (mode: Mode): Async<decimal> =
        async {
            let! balance = GetBalance account mode
            let confirmedBalance = (Money.Satoshis balance.Confirmed).ToUnit MoneyUnit.BTC
            return confirmedBalance
        }

    let GetUnconfirmedPlusConfirmedBalance(account: IAccount) (mode: Mode): Async<decimal> =
        async {
            let! balance = GetBalance account mode
            let confirmedBalance = Money.Satoshis(balance.Unconfirmed + balance.Confirmed).ToUnit MoneyUnit.BTC
            return confirmedBalance
        }

    let private CreateTransactionAndCoinsToBeSigned (account: IUtxoAccount)
                                                    (transactionInputs: List<TransactionInputOutpointInfo>)
                                                        : TransactionBuilder =
        let coins =
            seq {
                for input in transactionInputs do
                    let nbitcoinInput = TxIn()
                    let txHash = uint256(input.TransactionHash)
                    nbitcoinInput.PrevOut.Hash <- txHash
                    nbitcoinInput.PrevOut.N <- uint32 input.OutputIndex

                    let scriptPubKeyInBytes = NBitcoin.DataEncoders.Encoders.Hex.DecodeData input.DestinationInHex
                    let scriptPubKey = Script(scriptPubKeyInBytes)

                    let coin = Coin(txHash,

                                    //can replace with uint32 input.OutputIndex?
                                    nbitcoinInput.PrevOut.N,

                                    Money(input.ValueInSatoshis),
                                    scriptPubKey)

                    let scriptCoin = coin.ToScriptCoin(account.PublicKey.WitHash.ScriptPubKey)
                    yield scriptCoin :> ICoin
            } |> List.ofSeq

        let transactionBuilder = TransactionBuilder()
        transactionBuilder.AddCoins coins |> ignore

        let currency = account.Currency
        let originAddress = (account :> IAccount).PublicAddress
        let changeAddress = BitcoinAddress.Create(originAddress, GetNetwork currency)

        //FIXME: this should only be done if amount.BalanceAtTheMomentOfSending <> amount.ValueToSend, however NBitcoin
        // doesn't seem to be prepared for this because it throws `System.InvalidOperationException: A change address
        // should be specified (Uncolored)`
        transactionBuilder.SetChange changeAddress |> ignore

        // to enable RBF, see https://bitcoin.stackexchange.com/a/61038/2751
        transactionBuilder.SetLockTime (LockTime 0) |> ignore

        transactionBuilder

    type internal UnspentTransactionOutputInfo =
        {
            TransactionId: string;
            OutputIndex: int;
            Value: Int64;
        }

    let EstimateFee (account: IUtxoAccount) (amount: TransferAmount) (destination: string)
                        : Async<TransactionMetadata> = async {
        let rec addInputsUntilAmount (utxos: List<UnspentTransactionOutputInfo>)
                                      soFarInSatoshis
                                      amount
                                     (acc: List<UnspentTransactionOutputInfo>)
                                     : List<UnspentTransactionOutputInfo>*int64 =
            match utxos with
            | [] ->
                // should `raise InsufficientFunds` instead?
                failwith (sprintf "Not enough funds (needed: %s, got so far: %s)"
                                  (amount.ToString()) (soFarInSatoshis.ToString()))
            | utxoInfo::tail ->
                let newAcc = utxoInfo::acc

                let newSoFar = soFarInSatoshis + utxoInfo.Value
                if (newSoFar < amount) then
                    addInputsUntilAmount tail newSoFar amount newAcc
                else
                    newAcc,newSoFar

        let! utxos =
            faultTolerantElectrumClient.Query
                (FaultTolerantParallelClientSettings())
                account.PublicAddress
                (GetRandomizedFuncs account.Currency ElectrumClient.GetUnspentTransactionOutputs)
                Mode.Fast

        if not (utxos.Any()) then
            failwith "No UTXOs found!"
        let possibleInputs =
            seq {
                for utxo in utxos do
                    yield { TransactionId = utxo.TxHash; OutputIndex = utxo.TxPos; Value = utxo.Value }
            }

        // first ones are the smallest ones
        let inputsOrderedByAmount = possibleInputs.OrderBy(fun utxo -> utxo.Value) |> List.ofSeq

        let amountInSatoshis = Money(amount.ValueToSend, MoneyUnit.BTC).Satoshi
        let utxosToUse,totalValueOfInputs =
            addInputsUntilAmount inputsOrderedByAmount 0L amountInSatoshis List.Empty

        let asyncInputs =
            seq {
                for utxo in utxosToUse do
                    yield async {
                        let! transRaw =
                            faultTolerantElectrumClient.Query
                                (FaultTolerantParallelClientSettings())
                                utxo.TransactionId
                                (GetRandomizedFuncs account.Currency ElectrumClient.GetBlockchainTransaction)
                                Mode.Fast
                        let transaction = Transaction.Parse(transRaw, GetNetwork amount.Currency)
                        let txOut = transaction.Outputs.[utxo.OutputIndex]
                        // should suggest a ToHex() method to NBitcoin's TxOut type?
                        let valueInSatoshis = txOut.Value
                        let destination = txOut.ScriptPubKey.ToHex()
                        let ret = {
                            TransactionHash = transaction.GetHash().ToString();
                            OutputIndex = utxo.OutputIndex;
                            ValueInSatoshis = txOut.Value.Satoshi;
                            DestinationInHex = destination;
                        }
                        return ret
                    }
            }
        let! inputs = Async.Parallel asyncInputs

        let transactionDraftInputs = inputs |> List.ofArray

        let averageFee (feesFromDifferentServers: List<decimal>): decimal =
            let avg = feesFromDifferentServers.Sum() / decimal feesFromDifferentServers.Length
            avg

        let minResponsesRequired = uint16 3
        let! btcPerKiloByteForFastTrans =
            faultTolerantElectrumClient.Query
                { FaultTolerantParallelClientSettings() with
                      ConsistencyConfig = AverageBetweenResponses (minResponsesRequired, averageFee) }
                //querying for 1 will always return -1 surprisingly...
                2
                (GetRandomizedFuncs account.Currency ElectrumClient.EstimateFee)
                Mode.Fast

        let feeRate =
            try
                Money(btcPerKiloByteForFastTrans, MoneyUnit.BTC) |> FeeRate
            with
            | ex ->
                // we need more info in case this bug shows again: https://gitlab.com/DiginexGlobal/geewallet/issues/43
                raise <| Exception(sprintf "Could not create fee rate from %s btc per KB"
                                           (btcPerKiloByteForFastTrans.ToString()), ex)

        let transactionBuilder = CreateTransactionAndCoinsToBeSigned account
                                                                     transactionDraftInputs

        let destAddress = BitcoinAddress.Create(destination, GetNetwork account.Currency)
        let moneyAmount = Money(amount.ValueToSend, MoneyUnit.BTC)
        if amount.ValueToSend <> amount.BalanceAtTheMomentOfSending then
            transactionBuilder.Send(destAddress, moneyAmount) |> ignore
        else
            let rec keepTryingToSetFee (finalTransactionBuilder: TransactionBuilder) feesAccumulator =
                let transactionBuilderClone = CreateTransactionAndCoinsToBeSigned account
                                                                                  transactionDraftInputs
                let moneyWithoutFees = Money(amount.ValueToSend - feesAccumulator, MoneyUnit.BTC)
                transactionBuilderClone.Send(destAddress, moneyWithoutFees) |> ignore

                // HACK: this is a dirty workaround to this bug: https://gitlab.com/DiginexGlobal/geewallet/issues/45
                let maybeFeesToSubstract =
                    try
                        let _ = transactionBuilderClone.EstimateFees feeRate
                        None
                    with
                    | :? NotEnoughFundsException as ex ->
                        Decimal.Parse(ex.Message.Split(' ').Last()) |> Some

                match maybeFeesToSubstract with
                | None ->
                    finalTransactionBuilder.Send(destAddress, moneyWithoutFees) |> ignore
                | Some feesToSubstract ->
                    if Config.DebugLog then
                        Console.Error.WriteLine("WARNING: detected missing fee amount " + (feesToSubstract.ToString()))
                    keepTryingToSetFee finalTransactionBuilder (feesAccumulator+feesToSubstract)
                    ()

            keepTryingToSetFee transactionBuilder 0.0m

        let estimatedMinerFee = transactionBuilder.EstimateFees feeRate

        let estimatedMinerFeeInSatoshis = estimatedMinerFee.Satoshi
        let minerFee = MinerFee(estimatedMinerFeeInSatoshis, DateTime.Now, account.Currency)

        return { Inputs = transactionDraftInputs; Fee = minerFee }
    }

    let private SignTransactionWithPrivateKey (account: IUtxoAccount)
                                              (txMetadata: TransactionMetadata)
                                              (destination: string)
                                              (amount: TransferAmount)
                                              (privateKey: Key) =

        let btcMinerFee = txMetadata.Fee
        let amountInSatoshis = Money(amount.ValueToSend, MoneyUnit.BTC).Satoshi

        let finalTransactionBuilder = CreateTransactionAndCoinsToBeSigned account txMetadata.Inputs

        finalTransactionBuilder.AddKeys privateKey |> ignore
        let money =
            if amount.ValueToSend = amount.BalanceAtTheMomentOfSending then
                let amountInSatoshis = Money(amount.ValueToSend, MoneyUnit.BTC).ToUnit MoneyUnit.Satoshi
                Money.Satoshis (amountInSatoshis - decimal btcMinerFee.EstimatedFeeInSatoshis)
            else
                Money(amount.ValueToSend, MoneyUnit.BTC)

        let destAddress = BitcoinAddress.Create(destination, GetNetwork account.Currency)
        finalTransactionBuilder.Send(destAddress, money) |> ignore

        finalTransactionBuilder.SendFees (Money.Satoshis(btcMinerFee.EstimatedFeeInSatoshis)) |> ignore

        let finalTransaction = finalTransactionBuilder.BuildTransaction true
        let transCheckResultAfterSigning = finalTransaction.Check()
        if (transCheckResultAfterSigning <> TransactionCheckResult.Success) then
            failwith (sprintf "Transaction check failed after signing with %A" transCheckResultAfterSigning)

        if not (finalTransactionBuilder.Verify finalTransaction) then
            failwith "Something went wrong when verifying transaction"
        finalTransaction

    let internal GetPrivateKey (account: NormalAccount) password =
        let encryptedPrivateKey = account.GetEncryptedPrivateKey()
        let encryptedSecret = BitcoinEncryptedSecretNoEC(encryptedPrivateKey, GetNetwork (account:>IAccount).Currency)
        try
            encryptedSecret.GetKey(password)
        with
        | :? SecurityException ->
            raise (InvalidPassword)

    let SignTransaction (account: NormalUtxoAccount)
                        (txMetadata: TransactionMetadata)
                        (destination: string)
                        (amount: TransferAmount)
                        (password: string) =

        let privateKey = GetPrivateKey account password

        let signedTransaction = SignTransactionWithPrivateKey
                                    account
                                    txMetadata
                                    destination
                                    amount
                                    privateKey
        let rawTransaction = signedTransaction.ToHex()
        rawTransaction

    let private BroadcastRawTransaction currency (rawTx: string) =
        let newTxId =
            faultTolerantElectrumClient.Query
                (FaultTolerantParallelClientSettings())
                rawTx
                (GetRandomizedFuncs currency ElectrumClient.BroadcastTransaction)
                Mode.Fast
        newTxId

    let BroadcastTransaction currency (transaction: SignedTransaction<_>) =
        // FIXME: stop embedding TransactionInfo element in SignedTransaction<BTC>
        // and show the info from the RawTx, using NBitcoin to extract it
        BroadcastRawTransaction currency transaction.RawTransaction

    let SendPayment (account: NormalUtxoAccount)
                    (txMetadata: TransactionMetadata)
                    (destination: string)
                    (amount: TransferAmount)
                    (password: string)
                    =
        let baseAccount = account :> IAccount
        if (baseAccount.PublicAddress.Equals(destination, StringComparison.InvariantCultureIgnoreCase)) then
            raise DestinationEqualToOrigin

        let finalTransaction = SignTransaction account txMetadata destination amount password
        BroadcastRawTransaction baseAccount.Currency finalTransaction

    // TODO: maybe move this func to Backend.Account module, or simply inline it (simple enough)
    let public ExportUnsignedTransactionToJson trans =
        Marshalling.Serialize trans

    let SaveUnsignedTransaction (transProposal: UnsignedTransactionProposal)
                                (txMetadata: TransactionMetadata)
                                (readOnlyAccounts: seq<ReadOnlyAccount>)
                                    : string =

        let unsignedTransaction =
            {
                Proposal = transProposal;
                Cache = Caching.Instance.GetLastCachedData().ToDietCache readOnlyAccounts;
                Metadata = txMetadata;
            }
        ExportUnsignedTransactionToJson unsignedTransaction

    let SweepArchivedFunds (account: ArchivedUtxoAccount)
                           (balance: decimal)
                           (destination: IAccount)
                           (txMetadata: TransactionMetadata) =
        let currency = (account:>IAccount).Currency
        let network = GetNetwork currency
        let amount = TransferAmount(balance, balance, currency)
        let privateKey = Key.Parse(account.GetUnencryptedPrivateKey(), network)
        let signedTrans = SignTransactionWithPrivateKey
                              account txMetadata destination.PublicAddress amount privateKey
        BroadcastRawTransaction currency (signedTrans.ToHex())

    let Create currency (password: string) (seed: array<byte>): Async<FileRepresentation> =
        async {
            let privKey = Key seed
            let network = GetNetwork currency
            let secret = privKey.GetBitcoinSecret network
            let encryptedSecret = secret.PrivateKey.GetEncryptedBitcoinSecret(password, network)
            let encryptedPrivateKey = encryptedSecret.ToWif()
            let publicKey = secret.PubKey.ToString()
            return {
                Name = publicKey
                Content = fun _ -> encryptedPrivateKey
            }
        }

    let ParseAddressOrUrl (addressOrUrl: string) =
        if (addressOrUrl.StartsWith "litecoin:") then
            // FIXME: BitcoinUriBuilder class of NBitcoin doesn't support "litecoin:" scheme yet..., fix bug upstream
            failwith "URI scheme 'litecoin:' not supported yet"

        if not (addressOrUrl.StartsWith "bitcoin:") then
            addressOrUrl,None
        else
            let uriBuilder = BitcoinUrlBuilder addressOrUrl
            if (uriBuilder.UnknowParameters.Count > 0) then
                failwithf "Unknown parameters found in URI %s: %s"
                          addressOrUrl (String.Join(",", uriBuilder.UnknowParameters.Keys))

            let address = uriBuilder.Address.ToString()
            if (uriBuilder.Amount <> null) then
                address,Some uriBuilder.Amount
            else
                address,None

    let ValidateAddress (currency: Currency) (address: string) =
        let UTXOCOIN_MIN_ADDRESSES_LENGTH = 27
        let UTXOCOIN_MAX_ADDRESSES_LENGTH = 34

        let utxoCoinValidAddressPrefixes =
            match currency with
            | BTC ->
                let BITCOIN_ADDRESS_PUBKEYHASH_PREFIX = "1"
                let BITCOIN_ADDRESS_SCRIPTHASH_PREFIX = "3"
                [ BITCOIN_ADDRESS_PUBKEYHASH_PREFIX; BITCOIN_ADDRESS_SCRIPTHASH_PREFIX ]
            | LTC ->
                let LITECOIN_ADDRESS_PUBKEYHASH_PREFIX = "L"
                let LITECOIN_ADDRESS_SCRIPTHASH_PREFIX = "M"
                [ LITECOIN_ADDRESS_PUBKEYHASH_PREFIX; LITECOIN_ADDRESS_SCRIPTHASH_PREFIX ]
            | _ -> failwithf "Unknown UTXO currency %A" currency

        if not (utxoCoinValidAddressPrefixes.Any(fun prefix -> address.StartsWith prefix)) then
            raise (AddressMissingProperPrefix(utxoCoinValidAddressPrefixes))

        if (address.Length > UTXOCOIN_MAX_ADDRESSES_LENGTH) then
            raise (AddressWithInvalidLength(UTXOCOIN_MAX_ADDRESSES_LENGTH))
        if (address.Length < UTXOCOIN_MIN_ADDRESSES_LENGTH) then
            raise (AddressWithInvalidLength(UTXOCOIN_MIN_ADDRESSES_LENGTH))

        let network = GetNetwork currency
        try
            BitcoinAddress.Create(address, network) |> ignore
        with
        // TODO: propose to NBitcoin upstream to generate an NBitcoin exception instead
        | :? FormatException ->
            raise (AddressWithInvalidChecksum None)<|MERGE_RESOLUTION|>--- conflicted
+++ resolved
@@ -20,9 +20,6 @@
     member self.ToCoin (): Coin =
         Coin(self.Transaction, uint32 self.OutputIndex)
 
-<<<<<<< HEAD
-module Account =
-=======
 type IUtxoAccount =
     inherit IAccount
 
@@ -54,7 +51,6 @@
         member val PublicKey = fromAccountFileToPublicKey accountFile with get
 
 module internal Account =
->>>>>>> 0bce31bc
 
     type ElectrumServerDiscarded(message:string, innerException: Exception) =
        inherit Exception (message, innerException)
