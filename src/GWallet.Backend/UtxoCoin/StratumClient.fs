﻿namespace GWallet.Backend.UtxoCoin

open System

open Newtonsoft.Json

open GWallet.Backend

// can't make this type below private, or else Newtonsoft.Json will serialize it incorrectly
type Request =
    {
        Id: int;
        Method: string;
        Params: seq<obj>;
    }

type ServerVersionResult =
    {
        Id: int;
        Result: array<string>;
    }

type BlockchainScripthahsGetBalanceInnerResult =
    {
        Confirmed: Int64;
        Unconfirmed: Int64;
    }
type BlockchainScripthashGetBalanceResult =
    {
        Id: int;
        Result: BlockchainScripthahsGetBalanceInnerResult;
    }

type BlockchainScripthashListUnspentInnerResult =
    {
        TxHash: string;
        TxPos: int;
        Value: Int64;
        Height: Int64;
    }
type BlockchainScripthashListUnspentResult =
    {
        Id: int;
        Result: array<BlockchainScripthashListUnspentInnerResult>;
    }

type BlockchainTransactionGetResult =
    {
        Id: int;
        Result: string;
    }

type BlockchainEstimateFeeResult =
    {
        Id: int;
        Result: decimal;
    }

type BlockchainTransactionBroadcastResult =
    {
        Id: int;
        Result: string;
    }

type ErrorInnerResult =
    {
        Message: string;
        Code: int;
    }

type ErrorResult =
    {
        Id: int;
        Error: ErrorInnerResult;
    }

type public ElectrumServerReturningErrorInJsonResponseException(message: string, code: int) =
    inherit Exception(message)

    member val ErrorCode: int =
        code with get

type public ElectrumServerReturningErrorException(message: string, code: int,
                                                  originalRequest: string, originalResponse: string) =
    inherit ElectrumServerReturningErrorInJsonResponseException(message, code)

    member val OriginalRequest: string =
        originalRequest with get

    member val OriginalResponse: string =
        originalResponse with get

type public ElectrumServerReturningInternalErrorException(message: string, code: int,
                                                          originalRequest: string, originalResponse: string) =
    inherit ElectrumServerReturningErrorException(message, code, originalRequest, originalResponse)

type StratumClient (jsonRpcClient: JsonRpcTcpClient) =

    let Serialize(req: Request): string =
        JsonConvert.SerializeObject(req, Formatting.None,
                                    Marshalling.PascalCase2LowercasePlusUnderscoreConversionSettings)

    // TODO: add 'T as incoming request type, leave 'R as outgoing response type
    member private self.Request<'R> (jsonRequest: string): Async<'R> = async {
        let! rawResponse = jsonRpcClient.Request jsonRequest
        if String.IsNullOrEmpty rawResponse then
<<<<<<< HEAD
            return failwithf "The JSON response to the request '%s' was null or empty" jsonRequest
=======
            return failwithf "Server '%s' returned a null/empty JSON response to the request '%s'"
                             jsonRpcClient.Host jsonRequest
>>>>>>> 5cf89aa0
        try
            return StratumClient.Deserialize<'R> rawResponse
        with
        | :? ElectrumServerReturningErrorInJsonResponseException as ex ->
            if (ex.ErrorCode = -32603) then
                return raise(ElectrumServerReturningInternalErrorException(ex.Message, ex.ErrorCode, jsonRequest, rawResponse))
            return raise(ElectrumServerReturningErrorException(ex.Message, ex.ErrorCode, jsonRequest, rawResponse))
    }

    static member public Deserialize<'T> (result: string): 'T =
        let resultTrimmed = result.Trim()
        let maybeError =
            try
                JsonConvert.DeserializeObject<ErrorResult>(resultTrimmed,
                                                           Marshalling.PascalCase2LowercasePlusUnderscoreConversionSettings)
            with
            | ex -> raise <| Exception(sprintf "Failed deserializing JSON response (to check for error) '%s' to type '%s'"
                                               resultTrimmed typedefof<'T>.FullName, ex)

        if (not (Object.ReferenceEquals(maybeError, null))) && (not (Object.ReferenceEquals(maybeError.Error, null))) then
            raise(ElectrumServerReturningErrorInJsonResponseException(maybeError.Error.Message, maybeError.Error.Code))

        let deserializedValue =
            try
                JsonConvert.DeserializeObject<'T>(resultTrimmed,
                                                  Marshalling.PascalCase2LowercasePlusUnderscoreConversionSettings)
            with
            | ex -> raise <| Exception(sprintf "Failed deserializing JSON response '%s' to type '%s'"
                                                resultTrimmed typedefof<'T>.FullName, ex)

        if Object.ReferenceEquals(deserializedValue, null) then
            failwithf "Failed deserializing JSON response '%s' to type '%s' (result was null)"
                      resultTrimmed typedefof<'T>.FullName

        deserializedValue

    member self.BlockchainScripthashGetBalance address: Async<BlockchainScripthashGetBalanceResult> =
        let obj = {
            Id = 0;
            Method = "blockchain.scripthash.get_balance";
            Params = [address]
        }
        let json = Serialize obj

        self.Request<BlockchainScripthashGetBalanceResult> json

    static member private CreateVersion(versionStr: string): Version =
        let correctedVersion =
            if (versionStr.EndsWith("+")) then
                versionStr.Substring(0, versionStr.Length - 1)
            else
                versionStr
        try
            Version(correctedVersion)
        with
        | exn -> raise(Exception("Electrum Server's version disliked by .NET Version class: " + versionStr, exn))

    member self.ServerVersion (clientName: string) (protocolVersion: Version): Async<Version> = async {
        let obj = {
            Id = 0;
            Method = "server.version";
            Params = [clientName; protocolVersion.ToString()]
        }
        // this below serializes to:
        //  (sprintf "{ \"id\": 0, \"method\": \"server.version\", \"params\": [ \"%s\", \"%s\" ] }"
        //      CURRENT_ELECTRUM_FAKED_VERSION PROTOCOL_VERSION)
        let json = Serialize obj
        let! resObj = self.Request<ServerVersionResult> json

        // e.g. "ElectrumX 1.4.3"
        let serverNameAndVersion = resObj.Result.[0]
        // e.g. "1.1"
        let serverProtocolVersion = resObj.Result.[1]

        return StratumClient.CreateVersion(serverProtocolVersion)
    }

    member self.BlockchainScripthashListUnspent address: Async<BlockchainScripthashListUnspentResult> =
        let obj = {
            Id = 0;
            Method = "blockchain.scripthash.listunspent";
            Params = [address]
        }
        let json = Serialize obj
        let resObj = self.Request<BlockchainScripthashListUnspentResult> json
        resObj

    member self.BlockchainTransactionGet txHash: Async<BlockchainTransactionGetResult> =
        let obj = {
            Id = 0;
            Method = "blockchain.transaction.get";
            Params = [txHash]
        }
        let json = Serialize obj

        self.Request<BlockchainTransactionGetResult> json

    member self.BlockchainEstimateFee (numBlocksTarget: int): Async<BlockchainEstimateFeeResult> =
        let obj = {
            Id = 0;
            Method = "blockchain.estimatefee";
            Params = [numBlocksTarget]
        }
        let json = Serialize obj

        self.Request<BlockchainEstimateFeeResult> json

    member self.BlockchainTransactionBroadcast txInHex: Async<BlockchainTransactionBroadcastResult> =
        let obj = {
            Id = 0;
            Method = "blockchain.transaction.broadcast";
            Params = [txInHex]
        }
        let json = Serialize obj

        self.Request<BlockchainTransactionBroadcastResult> json<|MERGE_RESOLUTION|>--- conflicted
+++ resolved
@@ -104,12 +104,8 @@
     member private self.Request<'R> (jsonRequest: string): Async<'R> = async {
         let! rawResponse = jsonRpcClient.Request jsonRequest
         if String.IsNullOrEmpty rawResponse then
-<<<<<<< HEAD
-            return failwithf "The JSON response to the request '%s' was null or empty" jsonRequest
-=======
             return failwithf "Server '%s' returned a null/empty JSON response to the request '%s'"
                              jsonRpcClient.Host jsonRequest
->>>>>>> 5cf89aa0
         try
             return StratumClient.Deserialize<'R> rawResponse
         with
