﻿namespace GWallet.Frontend.Console

open System
open System.IO
open System.Linq
open System.Globalization

open GWallet.Backend

type internal Options =
    | Exit               = 0
    | Refresh            = 1
    | CreateAccounts     = 2
    | SendPayment        = 3
    | AddReadonlyAccount = 4
    | SignOffPayment     = 5
    | BroadcastPayment   = 6
    | ArchiveAccount     = 7

type WhichAccount =
    All of seq<IAccount> | MatchingWith of IAccount

module UserInteraction =

    let PressAnyKeyToContinue() =
        Console.WriteLine ()
        Console.Write "Press any key to continue..."
        Console.ReadKey true |> ignore
        Console.WriteLine ()

    // taken from InfraLib
    let ConsoleReadPasswordLine() =
        // taken from http://stackoverflow.com/questions/3404421/password-masking-console-application
        let rec ConsoleReadPasswordLineInternal(pwd: string) =
            let key = Console.ReadKey(true)

            if (key.Key = ConsoleKey.Enter) then
                Console.WriteLine()
                pwd
            else

                let newPwd =
                    if (key.Key = ConsoleKey.Backspace && pwd.Length > 0) then
                        Console.Write("\b \b")
                        pwd.Substring(0, pwd.Length - 1)
                    else
                        Console.Write("*")
                        pwd + key.KeyChar.ToString()
                ConsoleReadPasswordLineInternal(newPwd)

        ConsoleReadPasswordLineInternal(String.Empty)

    exception NoOptionFound

    let rec FindMatchingOption<'T> (optIntroduced, allOptions: List<'T*int>): 'T =
        match Int32.TryParse(optIntroduced) with
        | false, _ -> raise NoOptionFound
        | true, optionParsed ->
            match allOptions with
            | [] -> raise NoOptionFound
            | (head,i)::tail ->
                if (i = optionParsed) then
                    head
                else
                    FindMatchingOption(optIntroduced, tail)

    let internal OptionAvailable (option: Options) (numAccounts: int) =
        let noAccounts = numAccounts = 0
        match option with
        | Options.SendPayment -> not noAccounts
        | Options.SignOffPayment -> not noAccounts
        | Options.ArchiveAccount -> not noAccounts
        | Options.CreateAccounts -> noAccounts
        | _ -> true

    let rec internal AskFileNameToLoad (askText: string): FileInfo =
        Console.Write askText

        let fileName = Console.ReadLine()

        let file = FileInfo(fileName)
        if (file.Exists) then
            file
        else
            Console.Error.WriteLine "File not found, try again."
            AskFileNameToLoad askText

    let rec internal AskOption(numAccounts: int): Options =
        Console.WriteLine("Available options:")

        // TODO: move these 2 lines below to FSharpUtil?
        let allOptions = Enum.GetValues(typeof<Options>).Cast<Options>() |> List.ofSeq

        let allOptionsAvailable =
            seq {
                for option in allOptions do
                    if OptionAvailable option numAccounts then
                        Console.WriteLine(sprintf "%d: %s"
                                              (int option)
                                              (Presentation.ConvertPascalCaseToSentence (option.ToString())))
                        yield option, int option
            } |> List.ofSeq
        Console.Write("Choose option to perform: ")
        let optIntroduced = System.Console.ReadLine()
        try
            FindMatchingOption(optIntroduced, allOptionsAvailable)
        with
        | :? NoOptionFound -> AskOption(numAccounts)

    let rec private AskDob(): DateTime =
        let format = "dd/MM/yyyy"
        Console.Write(sprintf "Write your date of birth (format '%s'): " format)
        let dob = Console.ReadLine()
        match (DateTime.TryParseExact(dob, format, CultureInfo.InvariantCulture, DateTimeStyles.None)) with
        | false,_ ->
            Presentation.Error "Incorrect date or date format, please try again."
            AskDob()
        | true,parsedDateTime ->
            parsedDateTime

    let rec private AskEmail(): string =
        Console.Write("Write your e-mail address (that you'll never forget): ")
        let email = Console.ReadLine()
        Console.Write("Repeat it: ")
        let email2 = Console.ReadLine()
        if (email <> email2) then
            Presentation.Error "E-mail addresses are not the same, please try again."
            AskEmail()
        else
            email

    let rec AskBrainSeed(): string*DateTime*string =
        Console.WriteLine()

        Console.Write("Write a passphrase for your new wallet: ")
        let passphrase = ConsoleReadPasswordLine()

        Console.Write("Repeat the passphrase: ")
        let passphrase2 = ConsoleReadPasswordLine()
        if (passphrase <> passphrase2) then
            Presentation.Error "Passphrases are not the same, please try again."
            AskBrainSeed ()
        else
            let dob = AskDob()
            let email = AskEmail()
            passphrase,dob,email


    let rec AskPassword(repeat: bool): string =
        Console.WriteLine()

        Console.Write("Write the password to unlock your account: ")
        let password = ConsoleReadPasswordLine()
        if not repeat then
            password
        else
            Console.Write("Repeat the password: ")
            let password2 = ConsoleReadPasswordLine()
            if (password <> password2) then
                Presentation.Error "Passwords are not the same, please try again."
                AskPassword(repeat)
            else
                password

    let rec AskCurrency (allowAll: bool): Option<Currency> =
        Console.WriteLine()

        let allCurrencies = Currency.GetAll()

        if (allowAll) then
            Console.WriteLine("0: [All] (default)")
        for i = 1 to (allCurrencies.Count()) do
            Console.WriteLine(sprintf "%d: %s" (i) (allCurrencies.ElementAt(i - 1).ToString()))

        Console.Write("Select currency: ")
        let optIntroduced = System.Console.ReadLine()
        if optIntroduced = String.Empty then
            None
        else
            match Int32.TryParse(optIntroduced) with
            | false, _ -> AskCurrency allowAll
            | true, optionParsed ->
                if (optionParsed = 0) then
                    None
                elif (optionParsed < 1 || optionParsed > allCurrencies.Count()) then
                    AskCurrency allowAll
                else
                    Some(allCurrencies.ElementAt(optionParsed - 1))

    // FIXME: share code between Frontend.Console and Frontend.XF
    let private BalanceInUsdString balance maybeUsdValue =
        match maybeUsdValue with
        | NotFresh(NotAvailable) -> Presentation.ExchangeRateUnreachableMsg
        | Fresh(usdValue) ->
            sprintf "~ %s USD" (balance * usdValue |> Formatting.DecimalAmount CurrencyType.Fiat)
        | NotFresh(Cached(usdValue,time)) ->
            sprintf "~ %s USD (last known rate as of %s)"
                (balance * usdValue |> Formatting.DecimalAmount CurrencyType.Fiat)
                (time |> Presentation.ShowSaneDate)

    let DisplayAccountStatus accountNumber (account: IAccount) (maybeBalance: MaybeCached<decimal>): unit =
        let maybeReadOnly =
            match account with
            | :? ReadOnlyAccount -> "(READ-ONLY)"
            | _ -> String.Empty

        let accountInfo = sprintf "Account %d: %s%sCurrency=[%A] Address=[%s]"
                                accountNumber maybeReadOnly Environment.NewLine
                                account.Currency
                                account.PublicAddress
        Console.WriteLine(accountInfo)

        let maybeUsdValue = FiatValueEstimation.UsdValue account.Currency

        match maybeBalance with
        | NotFresh(NotAvailable) ->
            Console.WriteLine("Unknown balance (Network unreachable... off-line?)")
        | NotFresh(Cached(balance,time)) ->
            let status = sprintf "Last known balance=[%s] (as of %s) %s %s"
                                (balance |> Formatting.DecimalAmount CurrencyType.Crypto)
                                (time |> Presentation.ShowSaneDate)
                                Environment.NewLine
                                (BalanceInUsdString balance maybeUsdValue)
            Console.WriteLine(status)
        | Fresh(balance) ->
            let status = sprintf "Balance=[%s] %s"
                                (balance |> Formatting.DecimalAmount CurrencyType.Crypto)
                                (BalanceInUsdString balance maybeUsdValue)
            Console.WriteLine(status)

        Console.WriteLine (sprintf "History -> %s" ((BlockExplorer.GetTransactionHistory account).ToString()))

    let private GetAccountBalances (accounts: seq<IAccount>): Async<array<IAccount*MaybeCached<decimal>>> =
        let getAccountBalance(account: IAccount): Async<IAccount*MaybeCached<decimal>> =
            async {
<<<<<<< HEAD
                let! balance,_ = Account.GetShowableBalanceAndImminentPayment account
=======
                // The console frontend cannot really take much advantage of the Fast|Analysis distinction here (as
                // opposed to the other frontends) because it doesn't have automatic balance refresh (it's this
                // operation the one that should only use Analysis mode). If we used Mode.Fast here, then the console
                // frontend would never re-discover slow/failing servers or even ones with no history
                let mode = Mode.Analysis

                let! balance = Account.GetShowableBalance account mode
>>>>>>> 8415a5ad
                return (account,balance)
            }
        let accountAndBalancesToBeQueried = accounts |> Seq.map getAccountBalance
        Async.Parallel accountAndBalancesToBeQueried

    let DisplayAccountStatuses(whichAccount: WhichAccount) =
        let rec displayAllAndSumBalance (accounts: seq<IAccount*MaybeCached<decimal>>)
                                         currentIndex
                                        (currentSumMap: Map<Currency,Option<decimal>>)
                                        : Map<Currency,Option<decimal>> =
            let account,maybeBalance = accounts.ElementAt(currentIndex)
            DisplayAccountStatus (currentIndex+1) account maybeBalance
            Console.WriteLine ()

            let balanceToSum: Option<decimal> =
                match maybeBalance with
                | Fresh(balance) -> Some(balance)
                | NotFresh(Cached(balance,_)) -> Some(balance)
                | _ -> None

            let newBalanceForCurrency: Option<decimal> =
                match balanceToSum with
                | None -> None
                | Some(thisBalance) ->
                    match Map.tryFind account.Currency currentSumMap with
                    | None ->
                        Some(thisBalance)
                    | Some(None) ->
                        // there was a previous error, so we want to keep the total balance as N/A
                        None
                    | Some(Some(sumSoFar)) ->
                        Some(sumSoFar+thisBalance)

            let maybeCleanedUpMapForReplacement =
                match Map.containsKey account.Currency currentSumMap with
                | false ->
                    currentSumMap
                | true ->
                    Map.remove account.Currency currentSumMap

            let newAcc = Map.add account.Currency newBalanceForCurrency maybeCleanedUpMapForReplacement

            if (currentIndex < accounts.Count() - 1) then
                displayAllAndSumBalance accounts (currentIndex + 1) newAcc
            else
                newAcc

        let rec displayTotalAndSumFiatBalance (currenciesToBalances: Map<Currency,Option<decimal>>): Option<decimal> =
            let usdTotals =
                seq {
                    for KeyValue(currency, balance) in currenciesToBalances do
                        match balance with
                        | None -> ()
                        | Some(onlineBalance) ->
                            let maybeUsdValue = FiatValueEstimation.UsdValue currency
                            match maybeUsdValue with
                            | NotFresh(NotAvailable) -> yield None
                            | Fresh(usdValue) | NotFresh(Cached(usdValue,_)) ->
                                let fiatValue = BalanceInUsdString onlineBalance maybeUsdValue
                                let cryptoValue = Formatting.DecimalAmount CurrencyType.Crypto onlineBalance
                                let total = sprintf "Total %A: %s (%s)" currency cryptoValue fiatValue
                                yield Some(onlineBalance * usdValue)
                                Console.WriteLine (total)
                } |> List.ofSeq
            if (usdTotals.Any(fun maybeUsdTotal -> maybeUsdTotal.IsNone)) then
                None
            else
                Some(usdTotals.Sum(fun maybeUsdTotal -> maybeUsdTotal.Value))

        match whichAccount with
        | WhichAccount.All(accounts) ->
            Console.WriteLine ()
            Console.WriteLine "*** STATUS ***"

            if (accounts.Any()) then
                let accountsWithBalances = GetAccountBalances accounts |> Async.RunSynchronously
                let currencyTotals = displayAllAndSumBalance accountsWithBalances 0 Map.empty

                let maybeTotalInUsd = displayTotalAndSumFiatBalance currencyTotals
                match maybeTotalInUsd with
                | None -> ()
                | Some(totalInUsd) ->
                    Console.WriteLine()
                    Console.WriteLine(sprintf "Total estimated value in USD: %s"
                                          (Formatting.DecimalAmount CurrencyType.Fiat totalInUsd))
            else
                Console.WriteLine("No accounts have been created so far.")
            Console.WriteLine()

        | MatchingWith(account) ->
            let allAccounts =  Account.GetAllActiveAccounts()
            let matchFilter = (fun (acc:IAccount) -> acc.PublicAddress = account.PublicAddress &&
                                                     acc.Currency = account.Currency &&
                                                     acc :? NormalAccount)
            let accountsMatching = allAccounts.Where(matchFilter)
            if (accountsMatching.Count() <> 1) then
                failwithf "account %s(%A) not found in config, or more than one with same public address?"
                          account.PublicAddress account.Currency
            for i = 0 to allAccounts.Count() - 1 do
                let iterAccount = allAccounts.ElementAt(i)
                if (matchFilter (iterAccount)) then
                    DisplayAccountStatus (i+1) iterAccount |> ignore

    let rec AskYesNo (question: string): bool =
        Console.Write (sprintf "%s (Y/N): " question)
        let yesNoAnswer = Console.ReadLine().ToLowerInvariant()
        if (yesNoAnswer = "y") then
            true
        elif (yesNoAnswer = "n") then
            false
        else
            AskYesNo question

    let rec AskPublicAddress currency (askText: string): string =
        Console.Write askText
        let publicAddress = Console.ReadLine()
        let validatedAddress =
            try
                Account.ValidateAddress currency publicAddress
                publicAddress
            with
            | AddressMissingProperPrefix(possiblePrefixes) ->
                let possiblePrefixesStr = String.Join(", ", possiblePrefixes)
                Presentation.Error (sprintf "Address starts with the wrong prefix. Valid prefixes: %s"
                                        possiblePrefixesStr)
                AskPublicAddress currency askText
            | AddressWithInvalidLength(lengthLimitViolated) ->
                if (publicAddress.Length > lengthLimitViolated) then
                    Presentation.Error
                        (sprintf "Address should have a length not higher than %d characters, please try again."
                            lengthLimitViolated)
                elif (publicAddress.Length < lengthLimitViolated) then
                    Presentation.Error
                        (sprintf "Address should have a length not lower than %d characters, please try again."
                            lengthLimitViolated)
                else
                    failwith (sprintf "Address introduced '%s' gave a length error with a limit that matches its length: %d=%d"
                                 publicAddress lengthLimitViolated publicAddress.Length)
                AskPublicAddress currency askText
            | AddressWithInvalidChecksum maybeAddressWithValidChecksum ->
                Console.Error.WriteLine "WARNING: the address provided didn't pass the checksum, are you sure you copied it properly?"
                Console.Error.WriteLine "(If you copied it by hand or somebody dictated it to you, you probably made a spelling mistake.)"
                match maybeAddressWithValidChecksum with
                | None ->
                    AskPublicAddress currency askText
                | Some addressWithValidChecksum ->
                    Console.Error.WriteLine "(If you used the clipboard, you're likely copying it from a service that doesn't have checksum validation.)"
                    let continueWithoutChecksum = AskYesNo "Continue with this address?"
                    if (continueWithoutChecksum) then
                        addressWithValidChecksum
                    else
                        AskPublicAddress currency askText
        validatedAddress

    type private AmountOption =
        | AllBalance
        | CertainCryptoAmount
        | ApproxEquivalentFiatAmount

    let rec private AskAmountOption(): AmountOption =
        Console.Write("Choose an option from the above: ")
        let optIntroduced = System.Console.ReadLine()
        match Int32.TryParse(optIntroduced) with
        | false, _ -> AskAmountOption()
        | true, optionParsed ->
            match optionParsed with
            | 1 -> AmountOption.CertainCryptoAmount
            | 2 -> AmountOption.ApproxEquivalentFiatAmount
            | 3 -> AmountOption.AllBalance
            | _ -> AskAmountOption()

    let rec AskParticularAmount() =
        Console.Write("Amount: ")
        let amount = Console.ReadLine()
        match Decimal.TryParse(amount) with
        | (false, _) ->
            Presentation.Error "Please enter a numeric amount."
            AskParticularAmount()
        | true, parsedAmount ->
            if not (parsedAmount > 0m) then
                Presentation.Error "Please enter a positive amount."
                AskParticularAmount()
            else
                parsedAmount

    let rec AskParticularUsdAmount currency usdValue (maybeTime:Option<DateTime>): Option<decimal> =
        let usdAmount = AskParticularAmount()
        let exchangeRateDateMsg =
            match maybeTime with
            | None -> String.Empty
            | Some(time) -> sprintf " (as of %s)" (Presentation.ShowSaneDate time)
        let exchangeMsg = sprintf "%s USD per %A%s" (usdValue.ToString())
                                                    currency
                                                    exchangeRateDateMsg
        let etherAmount = usdAmount / usdValue
        Console.WriteLine(sprintf "At an exchange rate of %s, %A amount would be:%s%s"
                              exchangeMsg currency
                              Environment.NewLine (etherAmount.ToString()))
        if AskYesNo "Do you accept?" then
            Some(usdAmount)
        else
            None

    let private AskParticularFiatAmountWithRate cryptoCurrency usdValue time: Option<decimal> =
        match AskParticularUsdAmount cryptoCurrency usdValue time with
        | None -> None
        | Some(usdAmount) -> Some(usdAmount / usdValue)

    exception InsufficientBalance
    let rec internal AskAmount (account: IAccount): Option<TransferAmount> =
        let rec AskParticularAmountOption currentBalance (amountOption: AmountOption): Option<TransferAmount> =
            try
                match amountOption with
                | AmountOption.AllBalance ->
                    TransferAmount(currentBalance, currentBalance, account.Currency) |> Some
                | AmountOption.CertainCryptoAmount ->
                    let specificCryptoAmount = AskParticularAmount()
                    if (specificCryptoAmount > currentBalance) then
                        raise InsufficientBalance
                    TransferAmount(specificCryptoAmount, currentBalance, account.Currency) |> Some
                | AmountOption.ApproxEquivalentFiatAmount ->
                    match FiatValueEstimation.UsdValue account.Currency with
                    | NotFresh(NotAvailable) ->
                        Presentation.Error "USD exchange rate unreachable (offline?), please choose a different option."
                        AskAmount account
                    | Fresh usdValue ->
                        let maybeCryptoAmount = AskParticularFiatAmountWithRate account.Currency usdValue None
                        match maybeCryptoAmount with
                        | None -> None
                        | Some cryptoAmount ->
                            if (cryptoAmount > currentBalance) then
                                raise InsufficientBalance
                            TransferAmount(cryptoAmount, currentBalance, account.Currency) |> Some
                    | NotFresh(Cached(usdValue,time)) ->
                        let maybeCryptoAmount = AskParticularFiatAmountWithRate account.Currency usdValue (Some(time))
                        match maybeCryptoAmount with
                        | None -> None
                        | Some cryptoAmount ->
                            if (cryptoAmount > currentBalance) then
                                raise InsufficientBalance
                            TransferAmount(cryptoAmount, currentBalance, account.Currency) |> Some
            with
            | :? InsufficientBalance ->
                Presentation.Error "Amount surpasses current balance, try again."
                AskParticularAmountOption currentBalance amountOption

<<<<<<< HEAD
        let showableBalance,_ = Account.GetShowableBalanceAndImminentPayment account |> Async.RunSynchronously
=======
        let showableBalance = Account.GetShowableBalance account Mode.Fast |> Async.RunSynchronously
>>>>>>> 8415a5ad
        match showableBalance with
        | NotFresh(NotAvailable) ->
            Presentation.Error "Balance not available if offline."
            None

        | Fresh(balance) | NotFresh(Cached(balance,_)) ->

            if not (balance > 0m) then
                // TODO: maybe we should check the balance before asking the destination address
                Presentation.Error "Account needs to have positive balance."
                None
            else
                Console.WriteLine "There are various options to specify the amount of your transaction:"
                Console.WriteLine(sprintf "1. Exact amount in %A" account.Currency)
                Console.WriteLine "2. Approximate amount in USD"
                Console.WriteLine(sprintf "3. All balance existing in the account (%g %A)"
                                          balance account.Currency)

                let amountOption = AskAmountOption()
                AskParticularAmountOption balance amountOption

    let AskFee account amount destination: Option<IBlockchainFeeInfo> =
        try
            let txMetadataWithFeeEstimation =
                Account.EstimateFee account amount destination |> Async.RunSynchronously
            Presentation.ShowFee txMetadataWithFeeEstimation
            let accept = AskYesNo "Do you accept?"
            if accept then
                Some(txMetadataWithFeeEstimation)
            else
                None
        with
        | InsufficientBalanceForFee feeValue ->
            // TODO: show fiat value in this error msg below?
            Presentation.Error (
                sprintf
                    "Estimated fee is too high (%M) for the remaining balance, use a different account or a different amount."
                    feeValue
            )
            None

    let rec AskAccount(): IAccount =
        let allAccounts = Account.GetAllActiveAccounts()
        Console.Write("Write the account number: ")
        let accountNumber = Console.ReadLine()
        match Int32.TryParse(accountNumber) with
        | false, _ -> AskAccount()
        | true, accountParsed ->
            let theAccountChosen =
                try
                    allAccounts.ElementAt(accountParsed - 1)
                with
                | _ -> AskAccount()
            theAccountChosen<|MERGE_RESOLUTION|>--- conflicted
+++ resolved
@@ -233,17 +233,13 @@
     let private GetAccountBalances (accounts: seq<IAccount>): Async<array<IAccount*MaybeCached<decimal>>> =
         let getAccountBalance(account: IAccount): Async<IAccount*MaybeCached<decimal>> =
             async {
-<<<<<<< HEAD
-                let! balance,_ = Account.GetShowableBalanceAndImminentPayment account
-=======
                 // The console frontend cannot really take much advantage of the Fast|Analysis distinction here (as
                 // opposed to the other frontends) because it doesn't have automatic balance refresh (it's this
                 // operation the one that should only use Analysis mode). If we used Mode.Fast here, then the console
                 // frontend would never re-discover slow/failing servers or even ones with no history
                 let mode = Mode.Analysis
 
-                let! balance = Account.GetShowableBalance account mode
->>>>>>> 8415a5ad
+                let! balance,_ = Account.GetShowableBalanceAndImminentPayment account mode
                 return (account,balance)
             }
         let accountAndBalancesToBeQueried = accounts |> Seq.map getAccountBalance
@@ -490,11 +486,7 @@
                 Presentation.Error "Amount surpasses current balance, try again."
                 AskParticularAmountOption currentBalance amountOption
 
-<<<<<<< HEAD
-        let showableBalance,_ = Account.GetShowableBalanceAndImminentPayment account |> Async.RunSynchronously
-=======
-        let showableBalance = Account.GetShowableBalance account Mode.Fast |> Async.RunSynchronously
->>>>>>> 8415a5ad
+        let showableBalance,_ = Account.GetShowableBalanceAndImminentPayment account Mode.Fast |> Async.RunSynchronously
         match showableBalance with
         | NotFresh(NotAvailable) ->
             Presentation.Error "Balance not available if offline."
