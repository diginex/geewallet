﻿open System
open System.Linq
open System.Text.RegularExpressions

open GWallet.Backend
open GWallet.Frontend.Console

let rec TrySendAmount account transactionMetadata destination amount =
    let password = UserInteraction.AskPassword false
    try
        let txIdUri =
            Account.SendPayment account transactionMetadata destination amount password
                |> Async.RunSynchronously
        Console.WriteLine(sprintf "Transaction successful:%s%s" Environment.NewLine (txIdUri.ToString()))
        UserInteraction.PressAnyKeyToContinue ()
    with
    | :? DestinationEqualToOrigin ->
        Presentation.Error "Transaction's origin cannot be the same as the destination."
        UserInteraction.PressAnyKeyToContinue()
    | :? InsufficientFunds ->
        Presentation.Error "Insufficient funds."
        UserInteraction.PressAnyKeyToContinue()
    | :? InvalidPassword ->
        Presentation.Error "Invalid password, try again."
        TrySendAmount account transactionMetadata destination amount

let rec TrySign account unsignedTrans =
    let password = UserInteraction.AskPassword false
    try
        Account.SignUnsignedTransaction account unsignedTrans password
    with
    // TODO: would this throw insufficient funds? test
    //| :? InsufficientFunds ->
    //    Presentation.Error "Insufficient funds."
    | :? InvalidPassword ->
        Presentation.Error "Invalid password, try again."
        TrySign account unsignedTrans

let BroadcastPayment() =
    let fileToReadFrom = UserInteraction.AskFileNameToLoad
                             "Introduce a file name to load the signed transaction: "
    let signedTransaction = Account.LoadSignedTransactionFromFile fileToReadFrom.FullName
    //TODO: check if nonce matches, if not, reject trans

    // FIXME: we should be able to infer the trans info from the raw transaction! this way would be more secure too
    Presentation.ShowTransactionData(signedTransaction.TransactionInfo)
    if UserInteraction.AskYesNo "Do you accept?" then
        let txIdUri =
            Account.BroadcastTransaction signedTransaction
                |> Async.RunSynchronously
        Console.WriteLine(sprintf "Transaction successful:%s%s" Environment.NewLine (txIdUri.ToString()))
        UserInteraction.PressAnyKeyToContinue ()

let SignOffPayment() =
    let fileToReadFrom = UserInteraction.AskFileNameToLoad
                             "Introduce a file name to load the unsigned transaction: "
    let unsignedTransaction = Account.LoadUnsignedTransactionFromFile fileToReadFrom.FullName

    let accountsWithSameAddress =
        Account.GetAllActiveAccounts().Where(fun acc -> acc.PublicAddress = unsignedTransaction.Proposal.OriginAddress)
    if not (accountsWithSameAddress.Any()) then
        Presentation.Error "The transaction doesn't correspond to any of the accounts in the wallet."
        UserInteraction.PressAnyKeyToContinue ()
    else
        let accounts =
            accountsWithSameAddress.Where(
                fun acc -> acc.Currency = unsignedTransaction.Proposal.Amount.Currency &&
                           acc :? NormalAccount)
        if not (accounts.Any()) then
            Presentation.Error(
                sprintf
                    "The transaction corresponds to an address of the accounts in this wallet, but it's a readonly account or it maps a different currency than %A."
                    unsignedTransaction.Proposal.Amount.Currency
            )
            UserInteraction.PressAnyKeyToContinue()
        else
            let account = accounts.First()
            if (accounts.Count() > 1) then
                failwith "More than one normal account matching address and currency? Please report this issue."

            match account with
            | :? ReadOnlyAccount as readOnlyAccount ->
                failwith "Previous account filtering should have discarded readonly accounts already. Please report this issue"
            | :? NormalAccount as normalAccount ->
                Console.WriteLine ("Importing external data...")
                Caching.Instance.SaveSnapshot unsignedTransaction.Cache

                Console.WriteLine ("Account to use when signing off this transaction:")
                Console.WriteLine ()
                UserInteraction.DisplayAccountStatuses (WhichAccount.MatchingWith(account)) |> ignore
                Console.WriteLine()

                Presentation.ShowTransactionData unsignedTransaction

                if UserInteraction.AskYesNo "Do you accept?" then
                    let trans = TrySign normalAccount unsignedTransaction
                    Console.WriteLine("Transaction signed.")
                    Console.Write("Introduce a file name or path to save it: ")
                    let filePathToSaveTo = Console.ReadLine()
                    Account.SaveSignedTransaction trans filePathToSaveTo
                    Console.WriteLine("Transaction signed and saved successfully. Now copy it to the online device.")
                    UserInteraction.PressAnyKeyToContinue ()
            | _ ->
                failwith "Account type not supported. Please report this issue."

let SendPaymentOfSpecificAmount (account: IAccount)
                                (amount: TransferAmount)
                                (transactionMetadata: IBlockchainFeeInfo)
                                (destination: string) =
    match account with
    | :? ReadOnlyAccount as readOnlyAccount ->
        Console.WriteLine("Cannot send payments from readonly accounts.")
        Console.Write("Introduce a file name to save the unsigned transaction: ")
        let filePath = Console.ReadLine()
        let proposal = {
            OriginAddress = account.PublicAddress;
            Amount = amount;
            DestinationAddress = destination;
        }
        Account.SaveUnsignedTransaction proposal transactionMetadata filePath
        Console.WriteLine("Transaction saved. Now copy it to the device with the private key.")
        UserInteraction.PressAnyKeyToContinue()
    | :? NormalAccount as normalAccount ->
        TrySendAmount normalAccount transactionMetadata destination amount
    | _ ->
        failwith ("Account type not recognized: " + account.GetType().FullName)

let SendPayment() =
    let account = UserInteraction.AskAccount()
    let destination = UserInteraction.AskPublicAddress account.Currency "Destination address: "
    let maybeAmount = UserInteraction.AskAmount account
    match maybeAmount with
    | None -> ()
    | Some(amount) ->
        let maybeFee = UserInteraction.AskFee account amount destination
        match maybeFee with
        | None -> ()
        | Some(fee) ->
            SendPaymentOfSpecificAmount account amount fee destination

let rec TryArchiveAccount account =
    let password = UserInteraction.AskPassword(false)
    try
        Account.Archive account password
        Console.WriteLine "Account archived."
        UserInteraction.PressAnyKeyToContinue ()
    with
    | :? InvalidPassword ->
        Presentation.Error "Invalid password, try again."
        TryArchiveAccount account

let rec AddReadOnlyAccount() =
    let currencyChosen = UserInteraction.AskCurrency false
    match currencyChosen with
    | None -> failwith "Currency should not return None if allowAll=false"
    | Some(currency) ->
        let publicAddress = UserInteraction.AskPublicAddress currency "Public address: "
        try
            Account.AddPublicWatcher currency publicAddress
        with
        | :? AccountAlreadyAdded ->
            Console.Error.WriteLine("Account had already been added")

let ArchiveAccount() =
    let account = UserInteraction.AskAccount()
    match account with
    | :? ReadOnlyAccount as readOnlyAccount ->
        Console.WriteLine("Read-only accounts cannot be archived, but just removed entirely.")
        if not (UserInteraction.AskYesNo "Do you accept?") then
            ()
        else
            Account.RemovePublicWatcher readOnlyAccount
            Console.WriteLine "Read-only account removed."
            UserInteraction.PressAnyKeyToContinue()
    | :? NormalAccount as normalAccount ->
<<<<<<< HEAD
        let balance,_ = Account.GetShowableBalanceAndImminentPayment account |> Async.RunSynchronously
=======
        let balance = Account.GetShowableBalance account Mode.Fast |> Async.RunSynchronously
>>>>>>> 8415a5ad
        match balance with
        | NotFresh(NotAvailable) ->
            Presentation.Error "Removing accounts when offline is not supported."
            ()
        | Fresh(amount) | NotFresh(Cached(amount,_)) ->
            if (amount > 0m) then
                Presentation.Error "Please empty the account before removing it."
                UserInteraction.PressAnyKeyToContinue ()
            else
                Console.WriteLine ()
                Console.WriteLine "Please note: "
                Console.WriteLine "Just in case this account receives funds in the future by mistake, "
                Console.WriteLine "the operation of archiving an account doesn't entirely remove it."
                Console.WriteLine ()
                Console.WriteLine "You will be asked the password of it now so that its private key can remain unencrypted in the configuration folder, in order for you to be able to safely forget this password."
                Console.WriteLine "Then this account will be watched constantly and if new payments are detected, "
                Console.WriteLine "GWallet will prompt you to move them to a current account without the need of typing the old password."
                Console.WriteLine ()
                if not (UserInteraction.AskYesNo "Do you accept?") then
                    ()
                else
                    TryArchiveAccount normalAccount
    | _ ->
        failwith (sprintf "Account type not valid for archiving: %s. Please report this issue."
                      (account.GetType().FullName))

let rec PerformOptions(numAccounts: int) =
    match UserInteraction.AskOption(numAccounts) with
    | Options.Exit -> exit 0
    | Options.CreateAccounts ->
        let passphrase,dob,email = UserInteraction.AskBrainSeed()
        let password = UserInteraction.AskPassword true
        Async.RunSynchronously (Account.CreateBaseAccount passphrase dob email password)
        Console.WriteLine("Accounts created")
        UserInteraction.PressAnyKeyToContinue()
    | Options.Refresh -> ()
    | Options.SendPayment ->
        SendPayment()
    | Options.AddReadonlyAccount ->
        AddReadOnlyAccount()
    | Options.SignOffPayment ->
        SignOffPayment()
    | Options.BroadcastPayment ->
        BroadcastPayment()
    | Options.ArchiveAccount ->
        ArchiveAccount()
    | _ -> failwith "Unreachable"

let rec GetAccountOfSameCurrency currency =
    let account = UserInteraction.AskAccount()
    if (account.Currency <> currency) then
        Presentation.Error (sprintf "The account selected doesn't match the currency %A" currency)
        GetAccountOfSameCurrency currency
    else
        account

let rec CheckArchivedAccountsAreEmpty(): bool =
    let archivedAccountsInNeedOfAction = Account.GetArchivedAccountsWithPositiveBalance() |> Async.RunSynchronously
    for archivedAccount,balance in archivedAccountsInNeedOfAction do
        let currency = (archivedAccount:>IAccount).Currency
        Console.WriteLine (sprintf "ALERT! An archived account has received funds:%sAddress: %s Balance: %s%A"
                               Environment.NewLine
                               (archivedAccount:>IAccount).PublicAddress
                               (balance.ToString())
                               currency)
        Console.WriteLine "Please indicate the account you would like to transfer the funds to."
        let account = GetAccountOfSameCurrency currency

        let allBalance = TransferAmount(balance, balance, account.Currency)
        let maybeFee = UserInteraction.AskFee archivedAccount allBalance account.PublicAddress
        match maybeFee with
        | None -> ()
        | Some(feeInfo) ->
            let txId =
                Account.SweepArchivedFunds archivedAccount balance account feeInfo
                    |> Async.RunSynchronously
            Console.WriteLine(sprintf "Transaction successful, its ID is:%s%s" Environment.NewLine txId)
            UserInteraction.PressAnyKeyToContinue ()

    not (archivedAccountsInNeedOfAction.Any())

let rec ProgramMainLoop() =
    let accounts = Account.GetAllActiveAccounts()
    UserInteraction.DisplayAccountStatuses(WhichAccount.All(accounts))
    if CheckArchivedAccountsAreEmpty() then
        PerformOptions(accounts.Count())
    ProgramMainLoop()

[<EntryPoint>]
let main argv =

    Infrastructure.SetupSentryHook ()

    let exitCode =
        try
            ProgramMainLoop ()
            0
        with
        | ex ->
            Infrastructure.Report ex
            1

    exitCode<|MERGE_RESOLUTION|>--- conflicted
+++ resolved
@@ -173,11 +173,7 @@
             Console.WriteLine "Read-only account removed."
             UserInteraction.PressAnyKeyToContinue()
     | :? NormalAccount as normalAccount ->
-<<<<<<< HEAD
-        let balance,_ = Account.GetShowableBalanceAndImminentPayment account |> Async.RunSynchronously
-=======
-        let balance = Account.GetShowableBalance account Mode.Fast |> Async.RunSynchronously
->>>>>>> 8415a5ad
+        let balance,_ = Account.GetShowableBalanceAndImminentPayment account Mode.Fast |> Async.RunSynchronously
         match balance with
         | NotFresh(NotAvailable) ->
             Presentation.Error "Removing accounts when offline is not supported."
