--- conflicted
+++ resolved
@@ -49,12 +49,6 @@
 """
 
 let JustBuild binaryConfig =
-<<<<<<< HEAD
-=======
-    Console.WriteLine "Gathering gwallet dependencies..."
-    ProcessTools.SafeExecute ({ Command = "nuget"; Arguments = "restore" }, Echo.All) |> ignore
-
->>>>>>> 2963882d
     Console.WriteLine "Compiling gwallet..."
     let configOption = sprintf "/p:Configuration=%s" (binaryConfig.ToString())
     ProcessTools.SafeExecute ({ Command = "xbuild"; Arguments = configOption }, Echo.All) |> ignore
